---
jobs:
- name: deploy-aws-broker-development
  plan:
  - in_parallel:
    - get: aws-broker-app
      resource: aws-broker-app-development
      trigger: true
    - get: pipeline-tasks
  - task: run_tests
    file: aws-broker-app/ci/run_tests.yml

  - task: provision-rds
    tags:
    - iaas
    file: pipeline-tasks/terraform-apply.yml
    input_mapping:
      terraform-templates: aws-broker-app
    params:
      TERRAFORM_ACTION: apply
      TEMPLATE_SUBDIR: ci/terraform
      STACK_NAME: ((development-stack-name))
      S3_TFSTATE_BUCKET: ((development-s3-tfstate-bucket))
      AWS_DEFAULT_REGION: ((development-aws-default-region))

      TF_VAR_base_stack: ((development-stack-base))
      TF_VAR_stack_description: ((development-stack-name))
      TF_VAR_remote_state_bucket: ((development-s3-tfstate-bucket))

      TF_VAR_aws_deploy_region: ((development-aws-default-region))
      TF_VAR_aws_deploy_role_arn: ((development-aws-deploy-role-arn))

      TF_VAR_rds_internal_instance_type: db.t3.micro
      TF_VAR_rds_internal_db_size: 10
      TF_VAR_rds_internal_db_name: ((development-rds-internal-db-name))
      TF_VAR_rds_internal_db_engine: postgres
      TF_VAR_rds_internal_db_engine_version: 12.7
      TF_VAR_rds_internal_db_parameter_group_family: postgres12
      TF_VAR_rds_internal_multi_az: false
      TF_VAR_rds_internal_username: ((development-rds-internal-username))
      TF_VAR_rds_internal_password: ((development-rds-internal-password))
      TF_VAR_rds_internal_apply_immediately: "true"
      TF_VAR_rds_internal_allow_major_version_upgrade: "true"

      TF_VAR_rds_shared_mysql_instance_type: db.t2.small
      TF_VAR_rds_shared_mysql_db_size: 100
      TF_VAR_rds_shared_mysql_db_name: ((development-rds-shared-mysql-db-name))
      TF_VAR_rds_shared_mysql_db_engine: mysql
      TF_VAR_rds_shared_mysql_db_engine_version: 5.7.33
      TF_VAR_rds_shared_mysql_db_parameter_group_family: mysql5.7
      TF_VAR_rds_shared_mysql_multi_az: false
      TF_VAR_rds_shared_mysql_username: ((development-rds-shared-mysql-username))
      TF_VAR_rds_shared_mysql_password: ((development-rds-shared-mysql-password))
      TF_VAR_rds_shared_mysql_apply_immediately: "true"
      TF_VAR_rds_shared_mysql_allow_major_version_upgrade: "true"

      TF_VAR_rds_shared_postgres_instance_type: db.t3.micro
      TF_VAR_rds_shared_postgres_db_size: 100
      TF_VAR_rds_shared_postgres_db_name: ((development-rds-shared-postgres-db-name))
      TF_VAR_rds_shared_postgres_db_engine: postgres
      TF_VAR_rds_shared_postgres_db_engine_version: 12.7
      TF_VAR_rds_shared_postgres_db_parameter_group_family: postgres12
      TF_VAR_rds_shared_postgres_multi_az: false
      TF_VAR_rds_shared_postgres_username: ((development-rds-shared-postgres-username))
      TF_VAR_rds_shared_postgres_password: ((development-rds-shared-postgres-password))
      TF_VAR_rds_shared_postgres_apply_immediately: "true"
      TF_VAR_rds_shared_postgres_allow_major_version_upgrade: "true"

  - task: init-shared-db
    file: aws-broker-app/ci/init-shared-db.yml
    params:
      STATE_FILE: terraform-state/terraform.tfstate
      POSTGRES_USERNAME: ((development-rds-shared-postgres-username))
      POSTGRES_PASSWORD: ((development-rds-shared-postgres-password))

  - task: build-manifest
    file: aws-broker-app/ci/build-manifest.yml
    params:
      S3_TFSTATE_BUCKET: ((development-s3-tfstate-bucket))
      BASE_STACK_NAME: ((development-stack-base))
      AWS_DEFAULT_REGION: ((development-aws-default-region))
      STATE_FILE: terraform-state/terraform.tfstate
      ENVIRONMENT: ((development-environment))
      RDS_SHARED_MYSQL_NAME: ((development-rds-shared-mysql-db-name))
      RDS_SHARED_MYSQL_USERNAME: ((development-rds-shared-mysql-username))
      RDS_SHARED_MYSQL_PASSWORD: ((development-rds-shared-mysql-password))
      RDS_SHARED_POSTGRES_NAME: ((development-rds-shared-postgres-db-name))
      RDS_SHARED_POSTGRES_USERNAME: ((development-rds-shared-postgres-username))
      RDS_SHARED_POSTGRES_PASSWORD: ((development-rds-shared-postgres-password))

  - put: deploy-aws-broker-development
    params:
      manifest: built/manifest.yml
      path: built
      current_app_name: aws-broker
      environment_variables:
        DB_PREFIX: ((development-db-name-prefix))
        DB_SHORTHAND_PREFIX: dev
        AUTH_PASS: ((development-auth-pass))
        AUTH_USER: ((development-auth-user))
        AWS_DEFAULT_REGION: ((development-aws-default-region))
        DB_SSLMODE: require
        DB_USER: ((development-rds-internal-username))
        DB_PASS: ((development-rds-internal-password))
        DB_TYPE: postgres
        DB_NAME: ((development-rds-internal-db-name))
        ENC_KEY: ((development-enc-key))

    on_failure:
      put: slack
      params:
        text: |
          :x: FAILED to deploy aws-broker on development
          <$ATC_EXTERNAL_URL/teams/$BUILD_TEAM_NAME/pipelines/$BUILD_PIPELINE_NAME/jobs/$BUILD_JOB_NAME/builds/$BUILD_NAME|View build details>
        channel: ((slack-channel))
        username: ((slack-username))
        icon_url: ((slack-icon-url))
    on_success:
      put: slack
      params:
        text: |
          :white_check_mark: Successfully deployed aws-broker on development
          <$ATC_EXTERNAL_URL/teams/$BUILD_TEAM_NAME/pipelines/$BUILD_PIPELINE_NAME/jobs/$BUILD_JOB_NAME/builds/$BUILD_NAME|View build details>
        channel: ((slack-channel))
        username: ((slack-username))
        icon_url: ((slack-icon-url))

  - task: update-broker
    file: pipeline-tasks/register-service-broker.yml
    params:
      CF_API_URL: ((development-cf-api-url))
      CF_USERNAME: ((development-cf-deploy-username))
      CF_PASSWORD: ((development-cf-deploy-password))
      CF_ORGANIZATION: ((development-cf-organization))
      CF_SPACE: ((development-cf-space))
      BROKER_NAME: ((development-broker-name))
      AUTH_USER: ((development-auth-user))
      AUTH_PASS: ((development-auth-pass))
      SERVICES: aws-rds:shared-psql aws-rds:micro-psql aws-rds:medium-psql aws-rds:medium-psql-redundant aws-rds:large-gp-psql aws-rds:large-gp-psql-redundant aws-rds:xlarge-gp-psql aws-rds:xlarge-gp-psql-redundant aws-rds:shared-mysql aws-rds:small-mysql aws-rds:medium-mysql aws-rds:medium-gp-mysql-redundant aws-rds:large-gp-mysql aws-rds:large-gp-mysql-redundant aws-rds:xlarge-gp-mysql aws-rds:xlarge-gp-mysql-redundant aws-rds:medium-mysql-redundant aws-rds:micro-psql-redundant aws-rds:small-mysql-redundant aws-rds:small-psql aws-rds:small-psql-redundant aws-rds:medium-oracle-se2 aws-elasticache-redis:redis-dev aws-elasticache-redis:redis-3node aws-elasticache-redis:redis-5node aws-elasticache-redis:redis-3node-large aws-elasticache-redis:redis-5node-large aws-elasticsearch:es-dev aws-elasticsearch:es-medium aws-elasticsearch:es-medium-ha aws-elasticsearch:es-large aws-elasticsearch:es-large-ha aws-elasticsearch:es-xlarge aws-elasticsearch:es-xlarge-ha

  - task: update-broker-enterprise
    file: pipeline-tasks/register-service-broker.yml
    params:
      CF_API_URL: ((development-cf-api-url))
      CF_USERNAME: ((development-cf-deploy-username))
      CF_PASSWORD: ((development-cf-deploy-password))
      CF_ORGANIZATION: ((development-cf-organization))
      CF_SPACE: ((development-cf-space))
      BROKER_NAME: ((development-broker-name))
      AUTH_USER: ((development-auth-user))
      AUTH_PASS: ((development-auth-pass))
      SERVICES: aws-rds:large-gp-sqlserver-se
      SERVICE_ORGANIZATION: cloud-gov

- name: acceptance-tests-development
  plan:
  - in_parallel:
    - get: aws-broker-app
      resource: aws-broker-app-development
      passed: [deploy-aws-broker-development]
      trigger: true
    - get: aws-db-test
  - in_parallel:
      steps:
      - task: smoke-tests-postgres
        file: aws-broker-app/ci/run-smoke-tests.yml
        params:
          CF_API_URL: ((development-cf-api-url))
          CF_USERNAME: ((development-cf-deploy-username))
          CF_PASSWORD: ((development-cf-deploy-password))
          CF_ORGANIZATION: ((development-cf-organization))
          CF_SPACE: ((development-cf-space))
          SERVICE_PLAN: micro-psql
          DB_TYPE: postgres

      - task: smoke-tests-postgres-update-micro-to-small
        file: aws-broker-app/ci/run-smoke-tests-db-updates.yml
        params:
          CF_API_URL: ((development-cf-api-url))
          CF_USERNAME: ((development-cf-deploy-username))
          CF_PASSWORD: ((development-cf-deploy-password))
          CF_ORGANIZATION: ((development-cf-organization))
          CF_SPACE: ((development-cf-space))
          SERVICE_PLAN: micro-psql
          NEW_SERVICE_PLAN: small-psql
          DB_TYPE: postgres

      - task: smoke-tests-postgres-version
        file: aws-broker-app/ci/run-smoke-tests-db-version.yml
        params:
          CF_API_URL: ((development-cf-api-url))
          CF_USERNAME: ((development-cf-deploy-username))
          CF_PASSWORD: ((development-cf-deploy-password))
          CF_ORGANIZATION: ((development-cf-organization))
          CF_SPACE: ((development-cf-space))
          SERVICE_PLAN: micro-psql
          DB_TYPE: postgres
          DB_VERSION: 11

      - task: smoke-tests-postgres-update-storage
        file: aws-broker-app/ci/run-smoke-tests-update-storage.yml
        params:
          CF_API_URL: ((development-cf-api-url))
          CF_USERNAME: ((development-cf-deploy-username))
          CF_PASSWORD: ((development-cf-deploy-password))
          CF_ORGANIZATION: ((development-cf-organization))
          CF_SPACE: ((development-cf-space))
          SERVICE_PLAN: micro-psql
          DB_TYPE: postgres

      - task: smoke-tests-shared-postgres
        file: aws-broker-app/ci/run-smoke-tests.yml
        params:
          CF_API_URL: ((development-cf-api-url))
          CF_USERNAME: ((development-cf-deploy-username))
          CF_PASSWORD: ((development-cf-deploy-password))
          CF_ORGANIZATION: ((development-cf-organization))
          CF_SPACE: ((development-cf-space))
          SERVICE_PLAN: shared-psql
          DB_TYPE: postgres

      - task: smoke-tests-mysql
        file: aws-broker-app/ci/run-smoke-tests.yml
        params:
          CF_API_URL: ((development-cf-api-url))
          CF_USERNAME: ((development-cf-deploy-username))
          CF_PASSWORD: ((development-cf-deploy-password))
          CF_ORGANIZATION: ((development-cf-organization))
          CF_SPACE: ((development-cf-space))
          SERVICE_PLAN: small-mysql
          DB_TYPE: mysql

      - task: smoke-tests-mysql-update-small-to-medium
        file: aws-broker-app/ci/run-smoke-tests-db-updates.yml
        params:
          CF_API_URL: ((development-cf-api-url))
          CF_USERNAME: ((development-cf-deploy-username))
          CF_PASSWORD: ((development-cf-deploy-password))
          CF_ORGANIZATION: ((development-cf-organization))
          CF_SPACE: ((development-cf-space))
          SERVICE_PLAN: small-mysql
          NEW_SERVICE_PLAN: medium-mysql
          DB_TYPE: mysql

      - task: smoke-tests-mysql-version
        file: aws-broker-app/ci/run-smoke-tests-db-version.yml
        params:
          CF_API_URL: ((development-cf-api-url))
          CF_USERNAME: ((development-cf-deploy-username))
          CF_PASSWORD: ((development-cf-deploy-password))
          CF_ORGANIZATION: ((development-cf-organization))
          CF_SPACE: ((development-cf-space))
          SERVICE_PLAN: small-mysql
          DB_TYPE: mysql
          DB_VERSION: 5.7

      - task: smoke-tests-mysql-update-storage
        file: aws-broker-app/ci/run-smoke-tests-update-storage.yml
        params:
          CF_API_URL: ((development-cf-api-url))
          CF_USERNAME: ((development-cf-deploy-username))
          CF_PASSWORD: ((development-cf-deploy-password))
          CF_ORGANIZATION: ((development-cf-organization))
          CF_SPACE: ((development-cf-space))
          SERVICE_PLAN: small-mysql
          DB_TYPE: mysql

      - task: smoke-tests-shared-mysql
        file: aws-broker-app/ci/run-smoke-tests.yml
        params:
          CF_API_URL: ((development-cf-api-url))
          CF_USERNAME: ((development-cf-deploy-username))
          CF_PASSWORD: ((development-cf-deploy-password))
          CF_ORGANIZATION: ((development-cf-organization))
          CF_SPACE: ((development-cf-space))
          SERVICE_PLAN: shared-mysql
          DB_TYPE: mysql

      - task: smoke-tests-oracle
        file: aws-broker-app/ci/run-smoke-tests.yml
        params:
          CF_API_URL: ((development-cf-api-url))
          CF_USERNAME: ((development-cf-deploy-username))
          CF_PASSWORD: ((development-cf-deploy-password))
          CF_ORGANIZATION: ((development-cf-organization))
          CF_SPACE: ((development-cf-space))
          SERVICE_PLAN: medium-oracle-se2
          DB_TYPE: oracle-se2

      - task: smoke-tests-redis
        file: aws-broker-app/ci/run-smoke-test-task.yml
        params:
          CF_API_URL: ((development-cf-api-url))
          CF_USERNAME: ((development-cf-deploy-username))
          CF_PASSWORD: ((development-cf-deploy-password))
          CF_ORGANIZATION: ((development-cf-organization))
          CF_SPACE: ((development-cf-space))
          SERVICE_NAME: aws-elasticache-redis
          SERVICE_PLAN: redis-dev

      - task: smoke-tests-elasticsearch
        file: aws-broker-app/ci/run-smoke-test-task.yml
        params:
          CF_API_URL: ((development-cf-api-url))
          CF_USERNAME: ((development-cf-deploy-username))
          CF_PASSWORD: ((development-cf-deploy-password))
          CF_ORGANIZATION: ((development-cf-organization))
          CF_SPACE: ((development-cf-space))
          SERVICE_NAME: aws-elasticsearch
          SERVICE_PLAN: es-dev

      - task: smoke-tests-elasticsearch-advanced-options
        file: aws-broker-app/ci/run-smoke-test-es-advanced-options.yml
        params:
          CF_API_URL: ((development-cf-api-url))
          CF_USERNAME: ((development-cf-deploy-username))
          CF_PASSWORD: ((development-cf-deploy-password))
          CF_ORGANIZATION: ((development-cf-organization))
          CF_SPACE: ((development-cf-space))
          SERVICE_NAME: aws-elasticsearch
          SERVICE_PLAN: es-dev
  on_success:
    put: slack
    params:
      text: |
        :white_check_mark: Acceptance Tests for aws-broker on development PASSED
        <$ATC_EXTERNAL_URL/teams/$BUILD_TEAM_NAME/pipelines/$BUILD_PIPELINE_NAME/jobs/$BUILD_JOB_NAME/builds/$BUILD_NAME|View build details>
      channel: ((slack-channel))
      username: ((slack-username))
      icon_url: ((slack-icon-url))
  on_failure:
    put: slack
    params:
      text: |
        :x: Acceptance Tests for aws-broker on development FAILED
        <$ATC_EXTERNAL_URL/teams/$BUILD_TEAM_NAME/pipelines/$BUILD_PIPELINE_NAME/jobs/$BUILD_JOB_NAME/builds/$BUILD_NAME|View build details>
      channel: ((slack-channel))
      username: ((slack-username))
      icon_url: ((slack-icon-url))

- name: deploy-aws-broker-staging
  plan:
  - in_parallel:
    - get: aws-broker-app
      trigger: true
    - get: pipeline-tasks
  - task: run_tests
    file: aws-broker-app/ci/run_tests.yml

  - task: provision-rds
    tags:
    - iaas
    file: pipeline-tasks/terraform-apply.yml
    input_mapping:
      terraform-templates: aws-broker-app
    params:
      TERRAFORM_ACTION: apply
      TEMPLATE_SUBDIR: ci/terraform
      STACK_NAME: ((staging-stack-name))
      S3_TFSTATE_BUCKET: ((staging-s3-tfstate-bucket))
      AWS_DEFAULT_REGION: ((staging-aws-default-region))

      TF_VAR_base_stack: ((staging-stack-base))
      TF_VAR_stack_description: ((staging-stack-name))
      TF_VAR_remote_state_bucket: ((staging-s3-tfstate-bucket))

      TF_VAR_aws_deploy_region: ((staging-aws-default-region))
      TF_VAR_aws_deploy_role_arn: ((staging-aws-deploy-role-arn))

      TF_VAR_rds_internal_instance_type: db.t3.micro
      TF_VAR_rds_internal_db_size: 10
      TF_VAR_rds_internal_db_name: ((staging-rds-internal-db-name))
      TF_VAR_rds_internal_db_engine: postgres
      TF_VAR_rds_internal_db_engine_version: 12.7
      TF_VAR_rds_internal_db_parameter_group_family: postgres12
      TF_VAR_rds_internal_multi_az: false
      TF_VAR_rds_internal_username: ((staging-rds-internal-username))
      TF_VAR_rds_internal_password: ((staging-rds-internal-password))
      TF_VAR_rds_internal_apply_immediately: "true"
      TF_VAR_rds_internal_allow_major_version_upgrade: "true"

      TF_VAR_rds_shared_mysql_instance_type: db.t2.small
      TF_VAR_rds_shared_mysql_db_size: 100
      TF_VAR_rds_shared_mysql_db_name: ((staging-rds-shared-mysql-db-name))
      TF_VAR_rds_shared_mysql_db_engine: mysql
      TF_VAR_rds_shared_mysql_db_engine_version: 5.7.33
      TF_VAR_rds_shared_mysql_db_parameter_group_family: mysql5.7
      TF_VAR_rds_shared_mysql_multi_az: false
      TF_VAR_rds_shared_mysql_username: ((staging-rds-shared-mysql-username))
      TF_VAR_rds_shared_mysql_password: ((staging-rds-shared-mysql-password))
      TF_VAR_rds_shared_mysql_apply_immediately: "true"
      TF_VAR_rds_shared_mysql_allow_major_version_upgrade: "true"

      TF_VAR_rds_shared_postgres_instance_type: db.t3.micro
      TF_VAR_rds_shared_postgres_db_size: 100
      TF_VAR_rds_shared_postgres_db_name: ((staging-rds-shared-postgres-db-name))
      TF_VAR_rds_shared_postgres_db_engine: postgres
      TF_VAR_rds_shared_postgres_db_engine_version: 12.7
      TF_VAR_rds_shared_postgres_db_parameter_group_family: postgres12
      TF_VAR_rds_shared_postgres_multi_az: false
      TF_VAR_rds_shared_postgres_username: ((staging-rds-shared-postgres-username))
      TF_VAR_rds_shared_postgres_password: ((staging-rds-shared-postgres-password))
      TF_VAR_rds_shared_postgres_apply_immediately: "true"
      TF_VAR_rds_shared_postgres_allow_major_version_upgrade: "true"

  - task: init-shared-db
    file: aws-broker-app/ci/init-shared-db.yml
    params:
      STATE_FILE: terraform-state/terraform.tfstate
      POSTGRES_USERNAME: ((staging-rds-shared-postgres-username))
      POSTGRES_PASSWORD: ((staging-rds-shared-postgres-password))

  - task: build-manifest
    file: aws-broker-app/ci/build-manifest.yml
    params:
      S3_TFSTATE_BUCKET: ((staging-s3-tfstate-bucket))
      BASE_STACK_NAME: ((staging-stack-base))
      AWS_DEFAULT_REGION: ((staging-aws-default-region))
      STATE_FILE: terraform-state/terraform.tfstate
      ENVIRONMENT: ((staging-environment))
      RDS_SHARED_MYSQL_NAME: ((staging-rds-shared-mysql-db-name))
      RDS_SHARED_MYSQL_USERNAME: ((staging-rds-shared-mysql-username))
      RDS_SHARED_MYSQL_PASSWORD: ((staging-rds-shared-mysql-password))
      RDS_SHARED_POSTGRES_NAME: ((staging-rds-shared-postgres-db-name))
      RDS_SHARED_POSTGRES_USERNAME: ((staging-rds-shared-postgres-username))
      RDS_SHARED_POSTGRES_PASSWORD: ((staging-rds-shared-postgres-password))

  - put: deploy-aws-broker-staging
    params:
      manifest: built/manifest.yml
      path: built
      current_app_name: aws-broker
      environment_variables:
        DB_PREFIX: ((staging-db-name-prefix))
        DB_SHORTHAND_PREFIX: stg
        AUTH_PASS: ((staging-auth-pass))
        AUTH_USER: ((staging-auth-user))
        AWS_DEFAULT_REGION: ((staging-aws-default-region))
        DB_SSLMODE: require
        DB_USER: ((staging-rds-internal-username))
        DB_PASS: ((staging-rds-internal-password))
        DB_TYPE: postgres
        DB_NAME: ((staging-rds-internal-db-name))
        ENC_KEY: ((staging-enc-key))

    on_failure:
      put: slack
      params:
        text: |
          :x: FAILED to deploy aws-broker on staging
          <$ATC_EXTERNAL_URL/teams/$BUILD_TEAM_NAME/pipelines/$BUILD_PIPELINE_NAME/jobs/$BUILD_JOB_NAME/builds/$BUILD_NAME|View build details>
        channel: ((slack-channel))
        username: ((slack-username))
        icon_url: ((slack-icon-url))
    on_success:
      put: slack
      params:
        text: |
          :white_check_mark: Successfully deployed aws-broker on staging
          <$ATC_EXTERNAL_URL/teams/$BUILD_TEAM_NAME/pipelines/$BUILD_PIPELINE_NAME/jobs/$BUILD_JOB_NAME/builds/$BUILD_NAME|View build details>
        channel: ((slack-channel))
        username: ((slack-username))
        icon_url: ((slack-icon-url))

  - task: update-broker
    file: pipeline-tasks/register-service-broker.yml
    params:
      CF_API_URL: ((staging-cf-api-url))
      CF_USERNAME: ((staging-cf-deploy-username))
      CF_PASSWORD: ((staging-cf-deploy-password))
      CF_ORGANIZATION: ((staging-cf-organization))
      CF_SPACE: ((staging-cf-space))
      BROKER_NAME: ((staging-broker-name))
      AUTH_USER: ((staging-auth-user))
      AUTH_PASS: ((staging-auth-pass))
      SERVICES: aws-rds:shared-psql aws-rds:micro-psql aws-rds:medium-psql aws-rds:medium-psql-redundant aws-rds:large-gp-psql aws-rds:large-gp-psql-redundant aws-rds:xlarge-gp-psql aws-rds:xlarge-gp-psql-redundant aws-rds:shared-mysql aws-rds:small-mysql aws-rds:medium-mysql aws-rds:medium-gp-mysql-redundant aws-rds:large-gp-mysql aws-rds:large-gp-mysql-redundant aws-rds:xlarge-gp-mysql aws-rds:xlarge-gp-mysql-redundant aws-rds:medium-mysql-redundant aws-rds:micro-psql-redundant aws-rds:small-mysql-redundant aws-rds:small-psql aws-rds:small-psql-redundant aws-rds:medium-oracle-se2 aws-elasticache-redis:redis-dev aws-elasticache-redis:redis-3node aws-elasticache-redis:redis-5node aws-elasticache-redis:redis-3node-large aws-elasticache-redis:redis-5node-large aws-elasticsearch:es-dev aws-elasticsearch:es-medium aws-elasticsearch:es-medium-ha aws-elasticsearch:es-large aws-elasticsearch:es-large-ha aws-elasticsearch:es-xlarge aws-elasticsearch:es-xlarge-ha

  - task: update-broker-enterprise
    file: pipeline-tasks/register-service-broker.yml
    params:
      CF_API_URL: ((staging-cf-api-url))
      CF_USERNAME: ((staging-cf-deploy-username))
      CF_PASSWORD: ((staging-cf-deploy-password))
      CF_ORGANIZATION: ((staging-cf-organization))
      CF_SPACE: ((staging-cf-space))
      BROKER_NAME: ((staging-broker-name))
      AUTH_USER: ((staging-auth-user))
      AUTH_PASS: ((staging-auth-pass))
      SERVICES: aws-rds:large-gp-sqlserver-se
      SERVICE_ORGANIZATION: cloud-gov

- name: acceptance-tests-staging
  plan:
  - in_parallel:
    - get: aws-broker-app
      passed: [deploy-aws-broker-staging]
      trigger: true
    - get: aws-db-test
  - in_parallel:
      steps:
      - task: smoke-tests-postgres
        file: aws-broker-app/ci/run-smoke-tests.yml
        params:
          CF_API_URL: ((staging-cf-api-url))
          CF_USERNAME: ((staging-cf-deploy-username))
          CF_PASSWORD: ((staging-cf-deploy-password))
          CF_ORGANIZATION: ((staging-cf-organization))
          CF_SPACE: ((staging-cf-space))
          SERVICE_PLAN: micro-psql
          DB_TYPE: postgres

      - task: smoke-tests-postgres-update-storage
        file: aws-broker-app/ci/run-smoke-tests-update-storage.yml
        params:
          CF_API_URL: ((staging-cf-api-url))
          CF_USERNAME: ((staging-cf-deploy-username))
          CF_PASSWORD: ((staging-cf-deploy-password))
          CF_ORGANIZATION: ((staging-cf-organization))
          CF_SPACE: ((staging-cf-space))
          SERVICE_PLAN: micro-psql
          NEW_SERVICE_PLAN: medium-psql
          DB_TYPE: postgres

      - task: smoke-tests-postgres-version
        file: aws-broker-app/ci/run-smoke-tests-db-version.yml
        params:
          CF_API_URL: ((staging-cf-api-url))
          CF_USERNAME: ((staging-cf-deploy-username))
          CF_PASSWORD: ((staging-cf-deploy-password))
          CF_ORGANIZATION: ((staging-cf-organization))
          CF_SPACE: ((staging-cf-space))
          SERVICE_PLAN: micro-psql
          DB_TYPE: postgres
          DB_VERSION: 11

      - task: smoke-tests-postgres-update-micro-to-small
        file: aws-broker-app/ci/run-smoke-tests-db-updates.yml
        params:
          CF_API_URL: ((staging-cf-api-url))
          CF_USERNAME: ((staging-cf-deploy-username))
          CF_PASSWORD: ((staging-cf-deploy-password))
          CF_ORGANIZATION: ((staging-cf-organization))
          CF_SPACE: ((staging-cf-space))
          SERVICE_PLAN: micro-psql
          NEW_SERVICE_PLAN: small-psql
          DB_TYPE: postgres

      - task: smoke-tests-shared-postgres
        file: aws-broker-app/ci/run-smoke-tests.yml
        params:
          CF_API_URL: ((staging-cf-api-url))
          CF_USERNAME: ((staging-cf-deploy-username))
          CF_PASSWORD: ((staging-cf-deploy-password))
          CF_ORGANIZATION: ((staging-cf-organization))
          CF_SPACE: ((staging-cf-space))
          SERVICE_PLAN: shared-psql
          DB_TYPE: postgres

      - task: smoke-tests-mysql
        file: aws-broker-app/ci/run-smoke-tests.yml
        params:
          CF_API_URL: ((staging-cf-api-url))
          CF_USERNAME: ((staging-cf-deploy-username))
          CF_PASSWORD: ((staging-cf-deploy-password))
          CF_ORGANIZATION: ((staging-cf-organization))
          CF_SPACE: ((staging-cf-space))
          SERVICE_PLAN: small-mysql
          DB_TYPE: mysql

      - task: smoke-tests-mysql-update-storage
        file: aws-broker-app/ci/run-smoke-tests-update-storage.yml
        params:
          CF_API_URL: ((staging-cf-api-url))
          CF_USERNAME: ((staging-cf-deploy-username))
          CF_PASSWORD: ((staging-cf-deploy-password))
          CF_ORGANIZATION: ((staging-cf-organization))
          CF_SPACE: ((staging-cf-space))
          SERVICE_PLAN: small-mysql
          DB_TYPE: mysql

      - task: smoke-tests-mysql-version
        file: aws-broker-app/ci/run-smoke-tests-db-version.yml
        params:
          CF_API_URL: ((staging-cf-api-url))
          CF_USERNAME: ((staging-cf-deploy-username))
          CF_PASSWORD: ((staging-cf-deploy-password))
          CF_ORGANIZATION: ((staging-cf-organization))
          CF_SPACE: ((staging-cf-space))
          SERVICE_PLAN: small-mysql
          DB_TYPE: mysql
          DB_VERSION: 5.7

      - task: smoke-tests-mysql-update-small-to-medium
        file: aws-broker-app/ci/run-smoke-tests-db-updates.yml
        params:
          CF_API_URL: ((staging-cf-api-url))
          CF_USERNAME: ((staging-cf-deploy-username))
          CF_PASSWORD: ((staging-cf-deploy-password))
          CF_ORGANIZATION: ((staging-cf-organization))
          CF_SPACE: ((staging-cf-space))
          SERVICE_PLAN: small-mysql
          NEW_SERVICE_PLAN: medium-mysql
          DB_TYPE: mysql

      - task: smoke-tests-shared-mysql
        file: aws-broker-app/ci/run-smoke-tests.yml
        params:
          CF_API_URL: ((staging-cf-api-url))
          CF_USERNAME: ((staging-cf-deploy-username))
          CF_PASSWORD: ((staging-cf-deploy-password))
          CF_ORGANIZATION: ((staging-cf-organization))
          CF_SPACE: ((staging-cf-space))
          SERVICE_PLAN: shared-mysql
          DB_TYPE: mysql

      - task: smoke-tests-oracle
        file: aws-broker-app/ci/run-smoke-tests.yml
        params:
          CF_API_URL: ((staging-cf-api-url))
          CF_USERNAME: ((staging-cf-deploy-username))
          CF_PASSWORD: ((staging-cf-deploy-password))
          CF_ORGANIZATION: ((staging-cf-organization))
          CF_SPACE: ((staging-cf-space))
          SERVICE_PLAN: medium-oracle-se2
          DB_TYPE: oracle-se2

      - task: smoke-tests-redis
        file: aws-broker-app/ci/run-smoke-test-task.yml
        params:
          CF_API_URL: ((staging-cf-api-url))
          CF_USERNAME: ((staging-cf-deploy-username))
          CF_PASSWORD: ((staging-cf-deploy-password))
          CF_ORGANIZATION: ((staging-cf-organization))
          CF_SPACE: ((staging-cf-space))
          SERVICE_NAME: aws-elasticache-redis
          SERVICE_PLAN: redis-dev

      - task: smoke-tests-elasticsearch
        file: aws-broker-app/ci/run-smoke-test-task.yml
        params:
          CF_API_URL: ((staging-cf-api-url))
          CF_USERNAME: ((staging-cf-deploy-username))
          CF_PASSWORD: ((staging-cf-deploy-password))
          CF_ORGANIZATION: ((staging-cf-organization))
          CF_SPACE: ((staging-cf-space))
          SERVICE_NAME: aws-elasticsearch
          SERVICE_PLAN: es-dev

      - task: smoke-tests-elasticsearch-advanced-options
        file: aws-broker-app/ci/run-smoke-test-es-advanced-options.yml
        params:
          CF_API_URL: ((staging-cf-api-url))
          CF_USERNAME: ((staging-cf-deploy-username))
          CF_PASSWORD: ((staging-cf-deploy-password))
          CF_ORGANIZATION: ((staging-cf-organization))
          CF_SPACE: ((staging-cf-space))
          SERVICE_NAME: aws-elasticsearch
          SERVICE_PLAN: es-dev
  on_success:
    put: slack
    params:
      text: |
        :white_check_mark: Acceptance Tests for aws-broker on staging PASSED
        <$ATC_EXTERNAL_URL/teams/$BUILD_TEAM_NAME/pipelines/$BUILD_PIPELINE_NAME/jobs/$BUILD_JOB_NAME/builds/$BUILD_NAME|View build details>
      channel: ((slack-channel))
      username: ((slack-username))
      icon_url: ((slack-icon-url))
  on_failure:
    put: slack
    params:
      text: |
        :x: Acceptance Tests for aws-broker on staging FAILED
        <$ATC_EXTERNAL_URL/teams/$BUILD_TEAM_NAME/pipelines/$BUILD_PIPELINE_NAME/jobs/$BUILD_JOB_NAME/builds/$BUILD_NAME|View build details>
      channel: ((slack-channel))
      username: ((slack-username))
      icon_url: ((slack-icon-url))

- name: terraform-plan-aws-broker-prod
  plan:
  - in_parallel:
    - get: aws-broker-app
      passed: [acceptance-tests-staging]
      trigger: true
    - get: pipeline-tasks
      trigger: true

  - task: terraform-plan
    tags:
    - iaas
    file: pipeline-tasks/terraform-apply.yml
    input_mapping:
      terraform-templates: aws-broker-app
    params: &plan-params
      TERRAFORM_ACTION: plan
      TEMPLATE_SUBDIR: ci/terraform
      STACK_NAME: ((prod-stack-name))
      S3_TFSTATE_BUCKET: ((prod-s3-tfstate-bucket))
      AWS_DEFAULT_REGION: ((prod-aws-default-region))

      TF_VAR_base_stack: ((prod-stack-base))
      TF_VAR_stack_description: ((prod-stack-name))
      TF_VAR_remote_state_bucket: ((prod-s3-tfstate-bucket))

      TF_VAR_aws_deploy_region: ((prod-aws-default-region))
      TF_VAR_aws_deploy_role_arn: ((prod-aws-deploy-role-arn))

      TF_VAR_rds_internal_instance_type: db.m3.medium
      TF_VAR_rds_internal_db_size: 10
      TF_VAR_rds_internal_db_name: ((prod-rds-internal-db-name))
      TF_VAR_rds_internal_db_engine: postgres
      TF_VAR_rds_internal_db_engine_version: 9.5
      TF_VAR_rds_internal_db_parameter_group_family: postgres9.5
      TF_VAR_rds_internal_multi_az: true
      TF_VAR_rds_internal_username: ((prod-rds-internal-username))
      TF_VAR_rds_internal_password: ((prod-rds-internal-password))
      TF_VAR_rds_internal_apply_immediately: "true"
      TF_VAR_rds_internal_allow_major_version_upgrade: "true"

      TF_VAR_rds_shared_mysql_instance_type: db.m4.large
      TF_VAR_rds_shared_mysql_db_size: 100
      TF_VAR_rds_shared_mysql_db_name: ((prod-rds-shared-mysql-db-name))
      TF_VAR_rds_shared_mysql_db_engine: mysql
      TF_VAR_rds_shared_mysql_db_engine_version: 5.6.51
      TF_VAR_rds_shared_mysql_db_parameter_group_family: mysql5.6
      TF_VAR_rds_shared_mysql_multi_az: true
      TF_VAR_rds_shared_mysql_username: ((prod-rds-shared-mysql-username))
      TF_VAR_rds_shared_mysql_password: ((prod-rds-shared-mysql-password))
      TF_VAR_rds_shared_mysql_apply_immediately: "true"
      TF_VAR_rds_shared_mysql_allow_major_version_upgrade: "true"

      TF_VAR_rds_shared_postgres_instance_type: db.m4.large
      TF_VAR_rds_shared_postgres_db_size: 100
      TF_VAR_rds_shared_postgres_db_name: ((prod-rds-shared-postgres-db-name))
      TF_VAR_rds_shared_postgres_db_engine: postgres
      TF_VAR_rds_shared_postgres_db_engine_version: 9.5
      TF_VAR_rds_shared_postgres_db_parameter_group_family: postgres9.5
      TF_VAR_rds_shared_postgres_multi_az: true
      TF_VAR_rds_shared_postgres_username: ((prod-rds-shared-postgres-username))
      TF_VAR_rds_shared_postgres_password: ((prod-rds-shared-postgres-password))
      TF_VAR_rds_shared_postgres_apply_immediately: "true"
      TF_VAR_rds_shared_postgres_allow_major_version_upgrade: "true"

- name: deploy-aws-broker-prod
  plan:
  - in_parallel:
    - get: aws-broker-app
      passed: [acceptance-tests-staging, terraform-plan-aws-broker-prod]
      # trigger: true
    - get: pipeline-tasks

  - task: provision-rds
    tags:
    - iaas
    file: pipeline-tasks/terraform-apply.yml
    input_mapping:
      terraform-templates: aws-broker-app
    params:
      <<: *plan-params
      TERRAFORM_ACTION: apply

  - task: init-shared-db
    file: aws-broker-app/ci/init-shared-db.yml
    params:
      STATE_FILE: terraform-state/terraform.tfstate
      POSTGRES_USERNAME: ((prod-rds-shared-postgres-username))
      POSTGRES_PASSWORD: ((prod-rds-shared-postgres-password))

  - task: build-manifest
    file: aws-broker-app/ci/build-manifest.yml
    params:
      S3_TFSTATE_BUCKET: ((prod-s3-tfstate-bucket))
      BASE_STACK_NAME: ((prod-stack-base))
      AWS_DEFAULT_REGION: ((prod-aws-default-region))
      STATE_FILE: terraform-state/terraform.tfstate
      ENVIRONMENT: ((prod-environment))
      RDS_SHARED_MYSQL_NAME: ((prod-rds-shared-mysql-db-name))
      RDS_SHARED_MYSQL_USERNAME: ((prod-rds-shared-mysql-username))
      RDS_SHARED_MYSQL_PASSWORD: ((prod-rds-shared-mysql-password))
      RDS_SHARED_POSTGRES_NAME: ((prod-rds-shared-postgres-db-name))
      RDS_SHARED_POSTGRES_USERNAME: ((prod-rds-shared-postgres-username))
      RDS_SHARED_POSTGRES_PASSWORD: ((prod-rds-shared-postgres-password))

  - put: deploy-aws-broker-prod
    params:
      manifest: built/manifest.yml
      path: built
      current_app_name: aws-broker
      environment_variables:
        DB_PREFIX: ((prod-db-name-prefix))
        DB_SHORTHAND_PREFIX: prd
        AUTH_PASS: ((prod-auth-pass))
        AUTH_USER: ((prod-auth-user))
        AWS_DEFAULT_REGION: ((prod-aws-default-region))
        DB_SSLMODE: require
        DB_USER: ((prod-rds-internal-username))
        DB_PASS: ((prod-rds-internal-password))
        DB_TYPE: postgres
        DB_NAME: ((prod-rds-internal-db-name))
        ENC_KEY: ((prod-enc-key))

    on_failure:
      put: slack
      params:
        text: |
          :x: FAILED to deploy aws-broker on production
          <$ATC_EXTERNAL_URL/teams/$BUILD_TEAM_NAME/pipelines/$BUILD_PIPELINE_NAME/jobs/$BUILD_JOB_NAME/builds/$BUILD_NAME|View build details>
        channel: ((slack-channel))
        username: ((slack-username))
        icon_url: ((slack-icon-url))
    on_success:
      put: slack
      params:
        text: |
          :white_check_mark: Successfully deployed aws-broker on production
          <$ATC_EXTERNAL_URL/teams/$BUILD_TEAM_NAME/pipelines/$BUILD_PIPELINE_NAME/jobs/$BUILD_JOB_NAME/builds/$BUILD_NAME|View build details>
        channel: ((slack-channel))
        username: ((slack-username))
        icon_url: ((slack-icon-url))

  - task: update-broker
    file: pipeline-tasks/register-service-broker.yml
    params:
      CF_API_URL: ((prod-cf-api-url))
      CF_USERNAME: ((prod-cf-deploy-username))
      CF_PASSWORD: ((prod-cf-deploy-password))
      CF_ORGANIZATION: ((prod-cf-organization))
      CF_SPACE: ((prod-cf-space))
      BROKER_NAME: ((prod-broker-name))
      AUTH_USER: ((prod-auth-user))
      AUTH_PASS: ((prod-auth-pass))
      SERVICES: aws-rds:shared-psql aws-rds:micro-psql aws-rds:medium-psql aws-rds:medium-psql-redundant aws-rds:large-gp-psql aws-rds:large-gp-psql-redundant aws-rds:xlarge-gp-psql aws-rds:xlarge-gp-psql-redundant aws-rds:shared-mysql aws-rds:small-mysql aws-rds:medium-mysql aws-rds:medium-gp-mysql-redundant aws-rds:large-gp-mysql aws-rds:large-gp-mysql-redundant aws-rds:xlarge-gp-mysql aws-rds:xlarge-gp-mysql-redundant aws-rds:medium-mysql-redundant aws-rds:micro-psql-redundant aws-rds:small-mysql-redundant aws-rds:small-psql aws-rds:small-psql-redundant aws-rds:medium-oracle-se2 aws-elasticache-redis:redis-dev aws-elasticache-redis:redis-3node aws-elasticache-redis:redis-5node aws-elasticache-redis:redis-3node-large aws-elasticache-redis:redis-5node-large aws-elasticsearch:es-dev aws-elasticsearch:es-medium aws-elasticsearch:es-medium-ha aws-elasticsearch:es-large aws-elasticsearch:es-large-ha aws-elasticsearch:es-xlarge aws-elasticsearch:es-xlarge-ha

  - task: update-broker-enterprise
    file: pipeline-tasks/register-service-broker.yml
    params:
      CF_API_URL: ((prod-cf-api-url))
      CF_USERNAME: ((prod-cf-deploy-username))
      CF_PASSWORD: ((prod-cf-deploy-password))
      CF_ORGANIZATION: ((prod-cf-organization))
      CF_SPACE: ((prod-cf-space))
      BROKER_NAME: ((prod-broker-name))
      AUTH_USER: ((prod-auth-user))
      AUTH_PASS: ((prod-auth-pass))
      SERVICES: aws-rds:large-gp-sqlserver-se
      SERVICE_ORGANIZATION: cloud-gov

- name: acceptance-tests-prod
  plan:
  - in_parallel:
    - get: aws-broker-app
      passed: [deploy-aws-broker-prod]
      trigger: true
    - get: aws-db-test
  - in_parallel:
      steps:
      - task: smoke-tests-postgres
        file: aws-broker-app/ci/run-smoke-tests.yml
        params:
          CF_API_URL: ((prod-cf-api-url))
          CF_USERNAME: ((prod-cf-deploy-username))
          CF_PASSWORD: ((prod-cf-deploy-password))
          CF_ORGANIZATION: ((prod-cf-organization))
          CF_SPACE: ((prod-cf-space))
          SERVICE_PLAN: micro-psql
          DB_TYPE: postgres

      - task: smoke-tests-postgres-update-storage
        file: aws-broker-app/ci/run-smoke-tests-update-storage.yml
        params:
          CF_API_URL: ((prod-cf-api-url))
          CF_USERNAME: ((prod-cf-deploy-username))
          CF_PASSWORD: ((prod-cf-deploy-password))
          CF_ORGANIZATION: ((prod-cf-organization))
          CF_SPACE: ((prod-cf-space))
          SERVICE_PLAN: micro-psql
          DB_TYPE: postgres

      - task: smoke-tests-postgres-version
        file: aws-broker-app/ci/run-smoke-tests-db-version.yml
        params:
          CF_API_URL: ((prod-cf-api-url))
          CF_USERNAME: ((prod-cf-deploy-username))
          CF_PASSWORD: ((prod-cf-deploy-password))
          CF_ORGANIZATION: ((prod-cf-organization))
          CF_SPACE: ((prod-cf-space))
          SERVICE_PLAN: micro-psql
          DB_TYPE: postgres
          DB_VERSION: 11

      - task: smoke-tests-postgres-update-micro-to-small
        file: aws-broker-app/ci/run-smoke-tests-db-updates.yml
        params:
          CF_API_URL: ((prod-cf-api-url))
          CF_USERNAME: ((prod-cf-deploy-username))
          CF_PASSWORD: ((prod-cf-deploy-password))
          CF_ORGANIZATION: ((prod-cf-organization))
          CF_SPACE: ((prod-cf-space))
          SERVICE_PLAN: micro-psql
          NEW_SERVICE_PLAN: small-psql
          DB_TYPE: postgres

      - task: smoke-tests-shared-postgres
        file: aws-broker-app/ci/run-smoke-tests.yml
        params:
          CF_API_URL: ((prod-cf-api-url))
          CF_USERNAME: ((prod-cf-deploy-username))
          CF_PASSWORD: ((prod-cf-deploy-password))
          CF_ORGANIZATION: ((prod-cf-organization))
          CF_SPACE: ((prod-cf-space))
          SERVICE_PLAN: shared-psql
          DB_TYPE: postgres

      - task: smoke-tests-mysql
        file: aws-broker-app/ci/run-smoke-tests.yml
        params:
          CF_API_URL: ((prod-cf-api-url))
          CF_USERNAME: ((prod-cf-deploy-username))
          CF_PASSWORD: ((prod-cf-deploy-password))
          CF_ORGANIZATION: ((prod-cf-organization))
          CF_SPACE: ((prod-cf-space))
          SERVICE_PLAN: small-mysql
          DB_TYPE: mysql

      - task: smoke-tests-mysql-update-storage
        file: aws-broker-app/ci/run-smoke-tests-update-storage.yml
        params:
          CF_API_URL: ((prod-cf-api-url))
          CF_USERNAME: ((prod-cf-deploy-username))
          CF_PASSWORD: ((prod-cf-deploy-password))
          CF_ORGANIZATION: ((prod-cf-organization))
          CF_SPACE: ((prod-cf-space))
          SERVICE_PLAN: small-mysql
          DB_TYPE: mysql

      - task: smoke-tests-mysql-version
        file: aws-broker-app/ci/run-smoke-tests-db-version.yml
        params:
          CF_API_URL: ((prod-cf-api-url))
          CF_USERNAME: ((prod-cf-deploy-username))
          CF_PASSWORD: ((prod-cf-deploy-password))
          CF_ORGANIZATION: ((prod-cf-organization))
          CF_SPACE: ((prod-cf-space))
          SERVICE_PLAN: small-mysql
          DB_TYPE: mysql
          DB_VERSION: 5.7

      - task: smoke-tests-mysql-update-small-to-medium
        file: aws-broker-app/ci/run-smoke-tests-db-updates.yml
        params:
          CF_API_URL: ((prod-cf-api-url))
          CF_USERNAME: ((prod-cf-deploy-username))
          CF_PASSWORD: ((prod-cf-deploy-password))
          CF_ORGANIZATION: ((prod-cf-organization))
          CF_SPACE: ((prod-cf-space))
          SERVICE_PLAN: small-mysql
          NEW_SERVICE_PLAN: medium-mysql
          DB_TYPE: mysql

      - task: smoke-tests-shared-mysql
        file: aws-broker-app/ci/run-smoke-tests.yml
        params:
          CF_API_URL: ((prod-cf-api-url))
          CF_USERNAME: ((prod-cf-deploy-username))
          CF_PASSWORD: ((prod-cf-deploy-password))
          CF_ORGANIZATION: ((prod-cf-organization))
          CF_SPACE: ((prod-cf-space))
          SERVICE_PLAN: shared-mysql
          DB_TYPE: mysql

      - task: smoke-tests-oracle
        file: aws-broker-app/ci/run-smoke-tests.yml
        params:
          CF_API_URL: ((prod-cf-api-url))
          CF_USERNAME: ((prod-cf-deploy-username))
          CF_PASSWORD: ((prod-cf-deploy-password))
          CF_ORGANIZATION: ((prod-cf-organization))
          CF_SPACE: ((prod-cf-space))
          SERVICE_PLAN: medium-oracle-se2
          DB_TYPE: oracle-se2

      - task: smoke-tests-redis
        file: aws-broker-app/ci/run-smoke-test-task.yml
        params:
          CF_API_URL: ((prod-cf-api-url))
          CF_USERNAME: ((prod-cf-deploy-username))
          CF_PASSWORD: ((prod-cf-deploy-password))
          CF_ORGANIZATION: ((prod-cf-organization))
          CF_SPACE: ((prod-cf-space))
          SERVICE_NAME: aws-elasticache-redis
          SERVICE_PLAN: redis-dev

      - task: smoke-tests-elasticsearch
        file: aws-broker-app/ci/run-smoke-test-task.yml
        params:
          CF_API_URL: ((prod-cf-api-url))
          CF_USERNAME: ((prod-cf-deploy-username))
          CF_PASSWORD: ((prod-cf-deploy-password))
          CF_ORGANIZATION: ((prod-cf-organization))
          CF_SPACE: ((prod-cf-space))
          SERVICE_NAME: aws-elasticsearch
          SERVICE_PLAN: es-dev

      - task: smoke-tests-elasticsearch-advanced-options
        file: aws-broker-app/ci/run-smoke-test-es-advanced-options.yml
        params:
          CF_API_URL: ((prod-cf-api-url))
          CF_USERNAME: ((prod-cf-deploy-username))
          CF_PASSWORD: ((prod-cf-deploy-password))
          CF_ORGANIZATION: ((prod-cf-organization))
          CF_SPACE: ((prod-cf-space))
          SERVICE_NAME: aws-elasticsearch
          SERVICE_PLAN: es-dev

  on_success:
    put: slack
    params:
      text: |
        :white_check_mark: Acceptance Tests for aws-broker on production PASSED
        <$ATC_EXTERNAL_URL/teams/$BUILD_TEAM_NAME/pipelines/$BUILD_PIPELINE_NAME/jobs/$BUILD_JOB_NAME/builds/$BUILD_NAME|View build details>
      channel: ((slack-channel))
      username: ((slack-username))
      icon_url: ((slack-icon-url))
  on_failure:
    put: slack
    params:
      text: |
        :x: Acceptance Tests for aws-broker on production FAILED
        <$ATC_EXTERNAL_URL/teams/$BUILD_TEAM_NAME/pipelines/$BUILD_PIPELINE_NAME/jobs/$BUILD_JOB_NAME/builds/$BUILD_NAME|View build details>
      channel: ((slack-channel))
      username: ((slack-username))
      icon_url: ((slack-icon-url))




- name: terraform-plan-aws-broker-prod-wb
  plan:
  - in_parallel:
    - get: aws-broker-app
      passed: [acceptance-tests-staging]
      trigger: true
    - get: pipeline-tasks
      trigger: true

  - task: terraform-plan
    tags:
    - iaas
    file: pipeline-tasks/terraform-apply.yml
    input_mapping:
      terraform-templates: aws-broker-app
    params: &plan-params
      TERRAFORM_ACTION: plan
      TEMPLATE_SUBDIR: ci/terraform
      STACK_NAME: ((prod-wb-stack-name))
      S3_TFSTATE_BUCKET: ((prod-s3-tfstate-bucket))
      AWS_DEFAULT_REGION: ((prod-wb-aws-default-region))

      TF_VAR_base_stack: ((prod-wb-stack-base))
      TF_VAR_stack_description: ((prod-wb-stack-name))
      TF_VAR_remote_state_bucket: ((prod-s3-tfstate-bucket))
<<<<<<< HEAD
      # FIXME: Any Reason to change the db user and pass from the original prod? 
=======
      
      TF_VAR_aws_deploy_region: ((prod-wb-aws-default-region))
      TF_VAR_aws_deploy_role_arn: ((prod-wb-aws-deploy-role-arn))

>>>>>>> 06882a5a
      TF_VAR_rds_internal_instance_type: db.m3.medium
      TF_VAR_rds_internal_db_size: 10
      TF_VAR_rds_internal_db_name: ((prod-rds-internal-db-name))
      TF_VAR_rds_internal_db_engine: postgres
      TF_VAR_rds_internal_db_engine_version: 9.5
      TF_VAR_rds_internal_db_parameter_group_family: postgres9.5
      TF_VAR_rds_internal_multi_az: true
      TF_VAR_rds_internal_username: ((prod-rds-internal-username))
      TF_VAR_rds_internal_password: ((prod-rds-internal-password))
      TF_VAR_rds_internal_apply_immediately: "true"
      TF_VAR_rds_internal_allow_major_version_upgrade: "true"

      TF_VAR_rds_shared_mysql_instance_type: db.m4.large
      TF_VAR_rds_shared_mysql_db_size: 100
      TF_VAR_rds_shared_mysql_db_name: ((prod-rds-shared-mysql-db-name))
      TF_VAR_rds_shared_mysql_db_engine: mysql
      TF_VAR_rds_shared_mysql_db_engine_version: 5.6.51
      TF_VAR_rds_shared_mysql_db_parameter_group_family: mysql5.6
      TF_VAR_rds_shared_mysql_multi_az: true
      TF_VAR_rds_shared_mysql_username: ((prod-rds-shared-mysql-username))
      TF_VAR_rds_shared_mysql_password: ((prod-rds-shared-mysql-password))
      TF_VAR_rds_shared_mysql_apply_immediately: "true"
      TF_VAR_rds_shared_mysql_allow_major_version_upgrade: "true"

      TF_VAR_rds_shared_postgres_instance_type: db.m4.large
      TF_VAR_rds_shared_postgres_db_size: 100
      TF_VAR_rds_shared_postgres_db_name: ((prod-rds-shared-postgres-db-name))
      TF_VAR_rds_shared_postgres_db_engine: postgres
      TF_VAR_rds_shared_postgres_db_engine_version: 9.5
      TF_VAR_rds_shared_postgres_db_parameter_group_family: postgres9.5
      TF_VAR_rds_shared_postgres_multi_az: true
      TF_VAR_rds_shared_postgres_username: ((prod-rds-shared-postgres-username))
      TF_VAR_rds_shared_postgres_password: ((prod-rds-shared-postgres-password))
      TF_VAR_rds_shared_postgres_apply_immediately: "true"
      TF_VAR_rds_shared_postgres_allow_major_version_upgrade: "true"

- name: deploy-aws-broker-prod-wb
  plan:
  - in_parallel:
    - get: aws-broker-app
      passed: [acceptance-tests-staging, terraform-plan-aws-broker-prod-wb]
      # trigger: true
    - get: pipeline-tasks

  - task: provision-rds
    tags:
    - iaas
    file: pipeline-tasks/terraform-apply.yml
    input_mapping:
      terraform-templates: aws-broker-app
    params:
      <<: *plan-params
      TERRAFORM_ACTION: apply

  - task: init-shared-db
    file: aws-broker-app/ci/init-shared-db.yml
    params:
      STATE_FILE: terraform-state/terraform.tfstate
      POSTGRES_USERNAME: ((prod-rds-shared-postgres-username))
      POSTGRES_PASSWORD: ((prod-rds-shared-postgres-password))

  - task: build-manifest
    file: aws-broker-app/ci/build-manifest.yml
    params:
      S3_TFSTATE_BUCKET: ((prod-s3-tfstate-bucket))
      BASE_STACK_NAME: ((prod-wb-stack-base))
      AWS_DEFAULT_REGION: ((prod-wb-aws-default-region))
      STATE_FILE: terraform-state/terraform.tfstate
      ENVIRONMENT: ((prod-wb-environment))
      RDS_SHARED_MYSQL_NAME: ((prod-rds-shared-mysql-db-name))
      RDS_SHARED_MYSQL_USERNAME: ((prod-rds-shared-mysql-username))
      RDS_SHARED_MYSQL_PASSWORD: ((prod-rds-shared-mysql-password))
      RDS_SHARED_POSTGRES_NAME: ((prod-rds-shared-postgres-db-name))
      RDS_SHARED_POSTGRES_USERNAME: ((prod-rds-shared-postgres-username))
      RDS_SHARED_POSTGRES_PASSWORD: ((prod-rds-shared-postgres-password))

  - put: deploy-aws-broker-prod-wb
    params:
      manifest: built/manifest.yml
      path: built
      current_app_name: aws-broker
      environment_variables:
        DB_PREFIX: ((prod-wb-db-name-prefix))
        DB_SHORTHAND_PREFIX: prd
        AUTH_PASS: ((prod-wb-auth-pass))
        AUTH_USER: ((prod-wb-auth-user))
        AWS_DEFAULT_REGION: ((prod-wb-aws-default-region))
        DB_SSLMODE: require
        DB_USER: ((prod-rds-internal-username))
        DB_PASS: ((prod-rds-internal-password))
        DB_TYPE: postgres
        DB_NAME: ((prod-rds-internal-db-name))
        ENC_KEY: ((prod-wb-enc-key))

    on_failure:
      put: slack
      params:
        text: |
          :x: FAILED to deploy aws-broker on prod-westb
          <$ATC_EXTERNAL_URL/teams/$BUILD_TEAM_NAME/pipelines/$BUILD_PIPELINE_NAME/jobs/$BUILD_JOB_NAME/builds/$BUILD_NAME|View build details>
        channel: ((slack-channel))
        username: ((slack-username))
        icon_url: ((slack-icon-url))
    on_success:
      put: slack
      params:
        text: |
          :white_check_mark: Successfully deployed aws-broker on prod-westb
          <$ATC_EXTERNAL_URL/teams/$BUILD_TEAM_NAME/pipelines/$BUILD_PIPELINE_NAME/jobs/$BUILD_JOB_NAME/builds/$BUILD_NAME|View build details>
        channel: ((slack-channel))
        username: ((slack-username))
        icon_url: ((slack-icon-url))

  - task: update-broker
    file: pipeline-tasks/register-service-broker.yml
    params:
      CF_API_URL: ((prod-wb-cf-api-url))
      CF_USERNAME: ((prod-wb-cf-deploy-username))
      CF_PASSWORD: ((prod-wb-cf-deploy-password))
      CF_ORGANIZATION: ((prod-wb-cf-organization))
      CF_SPACE: ((prod-wb-cf-space))
      BROKER_NAME: ((prod-wb-broker-name))
      AUTH_USER: ((prod-wb-auth-user))
      AUTH_PASS: ((prod-wb-auth-pass))
      SERVICES: aws-rds:shared-psql aws-rds:micro-psql aws-rds:medium-psql aws-rds:medium-psql-redundant aws-rds:large-gp-psql aws-rds:large-gp-psql-redundant aws-rds:xlarge-gp-psql aws-rds:xlarge-gp-psql-redundant aws-rds:shared-mysql aws-rds:small-mysql aws-rds:medium-mysql aws-rds:medium-gp-mysql-redundant aws-rds:large-gp-mysql aws-rds:large-gp-mysql-redundant aws-rds:xlarge-gp-mysql aws-rds:xlarge-gp-mysql-redundant aws-rds:medium-mysql-redundant aws-rds:micro-psql-redundant aws-rds:small-mysql-redundant aws-rds:small-psql aws-rds:small-psql-redundant aws-rds:medium-oracle-se2 aws-elasticache-redis:redis-dev aws-elasticache-redis:redis-3node aws-elasticache-redis:redis-5node aws-elasticache-redis:redis-3node-large aws-elasticache-redis:redis-5node-large aws-elasticsearch:es-dev aws-elasticsearch:es-medium aws-elasticsearch:es-medium-ha aws-elasticsearch:es-large aws-elasticsearch:es-large-ha aws-elasticsearch:es-xlarge aws-elasticsearch:es-xlarge-ha
  
  # Note removed the task for update-enterprise -> enterprise sqlserver plan 
- name: acceptance-tests-prod-wb
  plan:
  - in_parallel:
    - get: aws-broker-app
      passed: [deploy-aws-broker-prod-wb]
      trigger: true
    - get: aws-db-test
  - in_parallel:
      steps:
      - task: smoke-tests-postgres
        file: aws-broker-app/ci/run-smoke-tests.yml
        params:
          CF_API_URL: ((prod-wb-cf-api-url))
          CF_USERNAME: ((prod-wb-cf-deploy-username))
          CF_PASSWORD: ((prod-wb-cf-deploy-password))
          CF_ORGANIZATION: ((prod-cf-organization))
          CF_SPACE: ((prod-wb-cf-space))
          SERVICE_PLAN: micro-psql
          DB_TYPE: postgres

      - task: smoke-tests-postgres-update-storage
        file: aws-broker-app/ci/run-smoke-tests-update-storage.yml
        params:
          CF_API_URL: ((prod-wb-cf-api-url))
          CF_USERNAME: ((prod-wb-cf-deploy-username))
          CF_PASSWORD: ((prod-wb-cf-deploy-password))
          CF_ORGANIZATION: ((prod-wb-cf-organization))
          CF_SPACE: ((prod-wb-cf-space))
          SERVICE_PLAN: micro-psql
          DB_TYPE: postgres

      - task: smoke-tests-postgres-version
        file: aws-broker-app/ci/run-smoke-tests-db-version.yml
        params:
          CF_API_URL: ((prod-wb-cf-api-url))
          CF_USERNAME: ((prod-wb-cf-deploy-username))
          CF_PASSWORD: ((prod-wb-cf-deploy-password))
          CF_ORGANIZATION: ((prod-wb-cf-organization))
          CF_SPACE: ((prod-wb-cf-space))
          SERVICE_PLAN: micro-psql
          DB_TYPE: postgres
          DB_VERSION: 11

      - task: smoke-tests-postgres-update-micro-to-small
        file: aws-broker-app/ci/run-smoke-tests-db-updates.yml
        params:
          CF_API_URL: ((prod-wb-cf-api-url))
          CF_USERNAME: ((prod-wb-cf-deploy-username))
          CF_PASSWORD: ((prod-wb-cf-deploy-password))
          CF_ORGANIZATION: ((prod-wb-cf-organization))
          CF_SPACE: ((prod-wb-cf-space))
          SERVICE_PLAN: micro-psql
          NEW_SERVICE_PLAN: small-psql
          DB_TYPE: postgres

      - task: smoke-tests-shared-postgres
        file: aws-broker-app/ci/run-smoke-tests.yml
        params:
          CF_API_URL: ((prod-wb-cf-api-url))
          CF_USERNAME: ((prod-wb-cf-deploy-username))
          CF_PASSWORD: ((prod-wb-cf-deploy-password))
          CF_ORGANIZATION: ((prod-wb-cf-organization))
          CF_SPACE: ((prod-wb-cf-space))
          SERVICE_PLAN: shared-psql
          DB_TYPE: postgres

      - task: smoke-tests-mysql
        file: aws-broker-app/ci/run-smoke-tests.yml
        params:
          CF_API_URL: ((prod-wb-cf-api-url))
          CF_USERNAME: ((prod-wb-cf-deploy-username))
          CF_PASSWORD: ((prod-wb-cf-deploy-password))
          CF_ORGANIZATION: ((prod-wb-cf-organization))
          CF_SPACE: ((prod-wb-cf-space))
          SERVICE_PLAN: small-mysql
          DB_TYPE: mysql

      - task: smoke-tests-mysql-update-storage
        file: aws-broker-app/ci/run-smoke-tests-update-storage.yml
        params:
          CF_API_URL: ((prod-wb-cf-api-url))
          CF_USERNAME: ((prod-wb-cf-deploy-username))
          CF_PASSWORD: ((prod-wb-cf-deploy-password))
          CF_ORGANIZATION: ((prod-wb-cf-organization))
          CF_SPACE: ((prod-wb-cf-space))
          SERVICE_PLAN: small-mysql
          DB_TYPE: mysql

      - task: smoke-tests-mysql-version
        file: aws-broker-app/ci/run-smoke-tests-db-version.yml
        params:
          CF_API_URL: ((prod-wb-cf-api-url))
          CF_USERNAME: ((prod-wb-cf-deploy-username))
          CF_PASSWORD: ((prod-wb-cf-deploy-password))
          CF_ORGANIZATION: ((prod-wb-cf-organization))
          CF_SPACE: ((prod-wb-cf-space))
          SERVICE_PLAN: small-mysql
          DB_TYPE: mysql
          DB_VERSION: 5.7

      - task: smoke-tests-mysql-update-small-to-medium
        file: aws-broker-app/ci/run-smoke-tests-db-updates.yml
        params:
          CF_API_URL: ((prod-wb-cf-api-url))
          CF_USERNAME: ((prod-wb-cf-deploy-username))
          CF_PASSWORD: ((prod-wb-cf-deploy-password))
          CF_ORGANIZATION: ((prod-wb-cf-organization))
          CF_SPACE: ((prod-wb-cf-space))
          SERVICE_PLAN: small-mysql
          NEW_SERVICE_PLAN: medium-mysql
          DB_TYPE: mysql

      - task: smoke-tests-shared-mysql
        file: aws-broker-app/ci/run-smoke-tests.yml
        params:
          CF_API_URL: ((prod-wb-cf-api-url))
          CF_USERNAME: ((prod-wb-cf-deploy-username))
          CF_PASSWORD: ((prod-wb-cf-deploy-password))
          CF_ORGANIZATION: ((prod-wb-cf-organization))
          CF_SPACE: ((prod-wb-cf-space))
          SERVICE_PLAN: shared-mysql
          DB_TYPE: mysql

      - task: smoke-tests-oracle
        file: aws-broker-app/ci/run-smoke-tests.yml
        params:
          CF_API_URL: ((prod-wb-cf-api-url))
          CF_USERNAME: ((prod-wb-cf-deploy-username))
          CF_PASSWORD: ((prod-wb-cf-deploy-password))
          CF_ORGANIZATION: ((prod-wb-cf-organization))
          CF_SPACE: ((prod-wb-cf-space))
          SERVICE_PLAN: medium-oracle-se2
          DB_TYPE: oracle-se2

      - task: smoke-tests-redis
        file: aws-broker-app/ci/run-smoke-test-task.yml
        params:
          CF_API_URL: ((prod-wb-cf-api-url))
          CF_USERNAME: ((prod-wb-cf-deploy-username))
          CF_PASSWORD: ((prod-wb-cf-deploy-password))
          CF_ORGANIZATION: ((prod-wb-cf-organization))
          CF_SPACE: ((prod-wb-cf-space))
          SERVICE_NAME: aws-elasticache-redis
          SERVICE_PLAN: redis-dev

      - task: smoke-tests-elasticsearch
        file: aws-broker-app/ci/run-smoke-test-task.yml
        params:
          CF_API_URL: ((prod-wb-cf-api-url))
          CF_USERNAME: ((prod-wb-cf-deploy-username))
          CF_PASSWORD: ((prod-wb-cf-deploy-password))
          CF_ORGANIZATION: ((prod-wb-cf-organization))
          CF_SPACE: ((prod-wb-cf-space))
          SERVICE_NAME: aws-elasticsearch
          SERVICE_PLAN: es-dev

      - task: smoke-tests-elasticsearch-advanced-options
        file: aws-broker-app/ci/run-smoke-test-es-advanced-options.yml
        params:
          CF_API_URL: ((prod-wb-cf-api-url))
          CF_USERNAME: ((prod-wb-cf-deploy-username))
          CF_PASSWORD: ((prod-wb-cf-deploy-password))
          CF_ORGANIZATION: ((prod-wb-cf-organization))
          CF_SPACE: ((prod-wb-cf-space))
          SERVICE_NAME: aws-elasticsearch
          SERVICE_PLAN: es-dev

  on_success:
    put: slack
    params:
      text: |
        :white_check_mark: Acceptance Tests for aws-broker on prod-wb PASSED
        <$ATC_EXTERNAL_URL/teams/$BUILD_TEAM_NAME/pipelines/$BUILD_PIPELINE_NAME/jobs/$BUILD_JOB_NAME/builds/$BUILD_NAME|View build details>
      channel: ((slack-channel))
      username: ((slack-username))
      icon_url: ((slack-icon-url))
  on_failure:
    put: slack
    params:
      text: |
        :x: Acceptance Tests for aws-broker on prod-wb FAILED
        <$ATC_EXTERNAL_URL/teams/$BUILD_TEAM_NAME/pipelines/$BUILD_PIPELINE_NAME/jobs/$BUILD_JOB_NAME/builds/$BUILD_NAME|View build details>
      channel: ((slack-channel))
      username: ((slack-username))
      icon_url: ((slack-icon-url))

resources:
- name: pipeline-tasks
  type: git
  source:
    uri: ((pipeline-tasks-git-url))
    branch: ((pipeline-tasks-git-branch))

- name: aws-broker-app
  type: git
  source:
    uri: ((aws-broker-url))
    branch: ((aws-broker-branch))

- name: aws-broker-app-development
  type: git
  source:
    uri: ((aws-broker-url-development))
    branch: ((aws-broker-branch-development))

- name: aws-db-test
  type: git
  source:
    uri: ((aws-db-test-git-url))
    branch: ((aws-db-test-git-branch))

- name: deploy-aws-broker-development
  type: cf
  source:
    api: ((development-cf-api-url))
    username: ((development-cf-deploy-username))
    password: ((development-cf-deploy-password))
    organization: ((development-cf-organization))
    space: ((development-cf-space))
    skip_cert_check: false

- name: deploy-aws-broker-staging
  type: cf
  source:
    api: ((staging-cf-api-url))
    username: ((staging-cf-deploy-username))
    password: ((staging-cf-deploy-password))
    organization: ((staging-cf-organization))
    space: ((staging-cf-space))
    skip_cert_check: false

- name: deploy-aws-broker-prod
  type: cf
  source:
    api: ((prod-cf-api-url))
    username: ((prod-cf-deploy-username))
    password: ((prod-cf-deploy-password))
    organization: ((prod-cf-organization))
    space: ((prod-cf-space))
    skip_cert_check: false
- name: deploy-aws-broker-prod-wb
  type: cf
  source:
    api: ((prod-wb-cf-api-url))
    username: ((prod-wb-cf-deploy-username))
    password: ((prod-wb-cf-deploy-password))
    organization: ((prod-wb-cf-organization))
    space: ((prod-wb-cf-space))
    skip_cert_check: false

# - name: deploy-aws-broker-prod-wc
#   type: cf
#   source:
#     api: ((prod-wc-cf-api-url))
#     username: ((prod-wc-cf-deploy-username))
#     password: ((prod-wc-cf-deploy-password))
#     organization: ((prod-wc-cf-organization))
#     space: ((prod-wc-cf-space))
#     skip_cert_check: false

# - name: deploy-aws-broker-prod-ea
#   type: cf
#   source:
#     api: ((prod-ea-cf-api-url))
#     username: ((prod-ea-cf-deploy-username))
#     password: ((prod-ea-cf-deploy-password))
#     organization: ((prod-ea-cf-organization))
#     space: ((prod-ea-cf-space))
#     skip_cert_check: false

# - name: deploy-aws-broker-prod-eb
#   type: cf
#   source:
#     api: ((prod-eb-cf-api-url))
#     username: ((prod-eb-cf-deploy-username))
#     password: ((prod-eb-cf-deploy-password))
#     organization: ((prod-eb-cf-organization))
#     space: ((prod-eb-cf-space))
#     skip_cert_check: false

- name: slack
  type: slack-notification
  source:
    url: ((slack-webhook-url))

resource_types:
- name: slack-notification
  type: docker-image
  source:
    repository: cfcommunity/slack-notification-resource

- name: s3-iam
  type: docker-image
  source:
    repository: 18fgsa/s3-resource<|MERGE_RESOLUTION|>--- conflicted
+++ resolved
@@ -1058,14 +1058,10 @@
       TF_VAR_base_stack: ((prod-wb-stack-base))
       TF_VAR_stack_description: ((prod-wb-stack-name))
       TF_VAR_remote_state_bucket: ((prod-s3-tfstate-bucket))
-<<<<<<< HEAD
-      # FIXME: Any Reason to change the db user and pass from the original prod? 
-=======
       
       TF_VAR_aws_deploy_region: ((prod-wb-aws-default-region))
       TF_VAR_aws_deploy_role_arn: ((prod-wb-aws-deploy-role-arn))
 
->>>>>>> 06882a5a
       TF_VAR_rds_internal_instance_type: db.m3.medium
       TF_VAR_rds_internal_db_size: 10
       TF_VAR_rds_internal_db_name: ((prod-rds-internal-db-name))
