--- conflicted
+++ resolved
@@ -28,11 +28,7 @@
 
 	db, err := db.InternalDBInit(settings.DbConfig)
 	if err != nil {
-<<<<<<< HEAD
-		log.Fatal(fmt.Errorf("there was an error with the DB. Error: %s", err))
-=======
 		log.Fatal(fmt.Errorf("error initializing database: %s", err))
->>>>>>> 914c59cf
 	}
 
 	asyncJobManager := jobs.NewAsyncJobManager()
