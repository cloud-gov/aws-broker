--- conflicted
+++ resolved
@@ -10,40 +10,6 @@
 	"os"
 )
 
-<<<<<<< HEAD
-type RDS struct {
-	Url      string
-	Username string
-	Password string
-	DbName   string
-	Sslmode  string
-	Port     string
-}
-
-type Settings struct {
-	EncryptionKey string
-	Rds           *RDS
-}
-
-func LoadRDS() *RDS {
-	rds := RDS{}
-	rds.Url = os.Getenv("DB_URL")
-	rds.Username = os.Getenv("DB_USER")
-	rds.Password = os.Getenv("DB_PASS")
-	rds.DbName = os.Getenv("DB_NAME")
-	rds.Sslmode = "require"
-
-	if os.Getenv("DB_PORT") != "" {
-		rds.Port = os.Getenv("DB_PORT")
-	} else {
-		rds.Port = "5432"
-	}
-
-	return &rds
-}
-
-=======
->>>>>>> 8a3eb85f
 func main() {
 	var settings Settings
 
