package main

import (
	"bytes"
	"strings"

	"github.com/go-martini/martini"
	"github.com/jinzhu/gorm"

	"encoding/json"
	"io"
	"net/http"
	"net/http/httptest"
	"os"
	"testing"

	"github.com/18F/aws-broker/common"
	"github.com/18F/aws-broker/config"
	"github.com/18F/aws-broker/db"
	"github.com/18F/aws-broker/services/elasticsearch"
	"github.com/18F/aws-broker/services/rds"
	"github.com/18F/aws-broker/services/redis"
)

var (
	originalRDSPlanID        = "da91e15c-98c9-46a9-b114-02b8d28062c6"
	updateableRDSPlanID      = "1070028c-b5fb-4de8-989b-4e00d07ef5e8"
	nonUpdateableRDSPlan     = "ee75aef3-7697-4906-9330-fb1f83d719be"
	originalRedisPlanID      = "475e36bf-387f-44c1-9b81-575fec2ee443"
	nonUpdateableRedisPlanID = "5nd336bf-0k7f-44c1-9b81-575fp3k764r6"
)

// micro-psql plan
var createRDSInstanceReq = []byte(
	`{
	"service_id":"db80ca29-2d1b-4fbc-aad3-d03c0bfa7593",
	"plan_id":"da91e15c-98c9-46a9-b114-02b8d28062c6",
	"organization_guid":"an-org",
	"space_guid":"a-space"
}`)

// medium-psql plan
var modifyRDSInstanceReq = []byte(
	`{
	"service_id":"db80ca29-2d1b-4fbc-aad3-d03c0bfa7593",
	"plan_id":"1070028c-b5fb-4de8-989b-4e00d07ef5e8",
	"organization_guid":"an-org",
	"space_guid":"a-space",
	"previous_values": {
		"plan_id": "da91e15c-98c9-46a9-b114-02b8d28062c6"
	}
}`)

// medium-psql-redundant plan
var modifyRDSInstanceNotAllowedReq = []byte(
	`{
	"service_id":"db80ca29-2d1b-4fbc-aad3-d03c0bfa7593",
	"plan_id":"ee75aef3-7697-4906-9330-fb1f83d719be",
	"organization_guid":"an-org",
	"space_guid":"a-space",
	"previous_values": {
		"plan_id": "da91e15c-98c9-46a9-b114-02b8d28062c6"
	}
}`)

var createRedisInstanceReq = []byte(
	`{
	"service_id":"cda65825-e357-4a93-a24b-9ab138d97815",
	"plan_id":"475e36bf-387f-44c1-9b81-575fec2ee443",
	"organization_guid":"an-org",
	"space_guid":"a-space"
}`)

<<<<<<< HEAD
var modifyRedisInstanceReq = []byte(
	`{
	"service_id":"cda65825-e357-4a93-a24b-9ab138d97815",
	"plan_id":"5nd336bf-0k7f-44c1-9b81-575fp3k764r6",
	"organization_guid":"an-org",
	"space_guid":"a-space",
	"previous_values": {
		"plan_id": "475e36bf-387f-44c1-9b81-575fec2ee443"
	}
=======
var createElasticsearchInstanceReq = []byte(
	`{
	"service_id":"90413816-9c77-418b-9fc7-b9739e7c1254",
	"plan_id":"55b529cf-639e-4673-94fd-ad0a5dafe0ad",
	"organization_guid":"an-org",
	"space_guid":"a-space"
>>>>>>> ca38d2ac
}`)

var brokerDB *gorm.DB

func setup() *martini.ClassicMartini {
	os.Setenv("AUTH_USER", "default")
	os.Setenv("AUTH_PASS", "default")
	var s config.Settings
	var dbConfig common.DBConfig
	s.DbConfig = &dbConfig
	dbConfig.DbType = "sqlite3"
	dbConfig.DbName = ":memory:"
	s.EncryptionKey = "12345678901234567890123456789012"
	s.Environment = "test"
	brokerDB, _ = db.InternalDBInit(&dbConfig)

	m := App(&s, brokerDB)

	return m
}

/*
	Mock Objects
*/

func doRequest(m *martini.ClassicMartini, url string, method string, auth bool, body io.Reader) (*httptest.ResponseRecorder, *martini.ClassicMartini) {
	if m == nil {
		m = setup()
	}

	res := httptest.NewRecorder()
	req, _ := http.NewRequest(method, url, body)
	if auth {
		req.SetBasicAuth("default", "default")
	}

	m.ServeHTTP(res, req)

	return res, m
}

/*
	End Mock Objects
*/

func validJSON(response []byte, url string, t *testing.T) {
	var aJSON map[string]interface{}
	if json.Unmarshal(response, &aJSON) != nil {
		t.Error(url, "should return a valid json")
	}
}

func TestCatalog(t *testing.T) {
	url := "/v2/catalog"
	res, _ := doRequest(nil, url, "GET", false, nil)

	// Without auth
	if res.Code != http.StatusUnauthorized {
		t.Error(url, "without auth should return 401")
	}

	res, _ = doRequest(nil, url, "GET", true, nil)

	// With auth
	if res.Code != http.StatusOK {
		t.Error(url, "with auth should return 200 and it returned", res.Code)
	}

	// Is it a valid JSON?
	validJSON(res.Body.Bytes(), url, t)
}

/*
	Testing RDS
*/
func TestCreateRDSInstance(t *testing.T) {
	urlUnacceptsIncomplete := "/v2/service_instances/the_RDS_instance"
	resp, _ := doRequest(nil, urlUnacceptsIncomplete, "PUT", true, bytes.NewBuffer(createRDSInstanceReq))

	if resp.Code != http.StatusUnprocessableEntity {
		t.Logf("Unable to create instance. Body is: " + resp.Body.String())
		t.Error(urlUnacceptsIncomplete, "with auth should return 422 and it returned", resp.Code)
	}

	urlAcceptsIncomplete := "/v2/service_instances/the_RDS_instance?accepts_incomplete=true"
	res, _ := doRequest(nil, urlAcceptsIncomplete, "PUT", true, bytes.NewBuffer(createRDSInstanceReq))

	if res.Code != http.StatusAccepted {
		t.Logf("Unable to create instance. Body is: " + res.Body.String())
		t.Error(urlAcceptsIncomplete, "with auth should return 202 and it returned", res.Code)
	}

	// Is it a valid JSON?
	validJSON(res.Body.Bytes(), urlAcceptsIncomplete, t)

	// Does it say "accepted"?
	if !strings.Contains(string(res.Body.Bytes()), "accepted") {
		t.Error(urlAcceptsIncomplete, "should return the instance accepted message")
	}
	// Is it in the database and has a username and password?
	i := rds.RDSInstance{}
	brokerDB.Where("uuid = ?", "the_RDS_instance").First(&i)
	if i.Uuid == "0" {
		t.Error("The instance should be saved in the DB")
	}

	if i.Username == "" || i.Password == "" {
		t.Error("The instance should have a username and password")
	}

	if i.PlanID == "" || i.OrganizationGUID == "" || i.SpaceGUID == "" {
		t.Error("The instance should have metadata")
	}
}

func TestModifyRDSInstance(t *testing.T) {
	// We need to create an instance first before we can try to modify it.
	createURL := "/v2/service_instances/the_RDS_instance?accepts_incomplete=true"
	res, m := doRequest(nil, createURL, "PUT", true, bytes.NewBuffer(createRDSInstanceReq))

	// Check to make sure the request was successful.
	if res.Code != http.StatusAccepted {
		t.Logf("Unable to create instance. Body is: " + res.Body.String())
		t.Error(createURL, "with auth should return 202 and it returned", res.Code)
	}

	// Check to make sure the instance was saved.
	i := rds.RDSInstance{}
	brokerDB.Where("uuid = ?", "the_RDS_instance").First(&i)
	if i.Uuid == "0" {
		t.Error("The instance was not saved to the DB.")
	}

	// Check to make sure the instance has the original plan set on it.
	if i.PlanID != originalRDSPlanID {
		t.Error("The instance should have the plan provided with the create request.")
	}

	urlUnacceptsIncomplete := "/v2/service_instances/the_RDS_instance"
	resp, _ := doRequest(m, urlUnacceptsIncomplete, "PATCH", true, bytes.NewBuffer(modifyRDSInstanceReq))

	if resp.Code != http.StatusUnprocessableEntity {
		t.Logf("Unable to modify instance. Body is: " + resp.Body.String())
		t.Error(urlUnacceptsIncomplete, "with auth should return 422 and it returned", resp.Code)
	}

	urlAcceptsIncomplete := "/v2/service_instances/the_RDS_instance?accepts_incomplete=true"
	resp, _ = doRequest(m, urlAcceptsIncomplete, "PATCH", true, bytes.NewBuffer(modifyRDSInstanceReq))

	if resp.Code != http.StatusAccepted {
		t.Logf("Unable to modify instance. Body is: " + resp.Body.String())
		t.Error(urlAcceptsIncomplete, "with auth should return 202 and it returned", resp.Code)
	}

	// Is it a valid JSON?
	validJSON(resp.Body.Bytes(), urlAcceptsIncomplete, t)

	// Does it say "accepted"?
	if !strings.Contains(string(resp.Body.Bytes()), "accepted") {
		t.Error(urlAcceptsIncomplete, "should return the instance accepted message")
	}

	// Reload the instance and check to see that the plan has been modified.
	i = rds.RDSInstance{}
	brokerDB.Where("uuid = ?", "the_RDS_instance").First(&i)
	if i.PlanID != updateableRDSPlanID {
		t.Logf("The instance was not modified: " + i.PlanID + " != " + updateableRDSPlanID)
		t.Error("The instance was not modified to have the new instance class plan.")
	}
}

func TestModifyRDSInstanceNotAllowed(t *testing.T) {
	// We need to create an instance first before we can try to modify it.
	createURL := "/v2/service_instances/the_RDS_instance?accepts_incomplete=true"
	res, m := doRequest(nil, createURL, "PUT", true, bytes.NewBuffer(createRDSInstanceReq))

	// Check to make sure the request was successful.
	if res.Code != http.StatusAccepted {
		t.Logf("Unable to create instance. Body is: " + res.Body.String())
		t.Error(createURL, "with auth should return 202 and it returned", res.Code)
	}

	// Check to make sure the instance was saved.
	i := rds.RDSInstance{}
	brokerDB.Where("uuid = ?", "the_RDS_instance").First(&i)
	if i.Uuid == "0" {
		t.Error("The instance was not saved to the DB.")
	}

	// Check to make sure the instance has the original plan set on it.
	if i.PlanID != originalRDSPlanID {
		t.Error("The instance should have the plan provided with the create request.")
	}

	urlUnacceptsIncomplete := "/v2/service_instances/the_RDS_instance"
	resp, _ := doRequest(m, urlUnacceptsIncomplete, "PATCH", true, bytes.NewBuffer(modifyRDSInstanceNotAllowedReq))

	if resp.Code != http.StatusUnprocessableEntity {
		t.Logf("Unable to modify instance. Body is: " + resp.Body.String())
		t.Error(urlUnacceptsIncomplete, "with auth should return 422 and it returned", resp.Code)
	}

	urlAcceptsIncomplete := "/v2/service_instances/the_RDS_instance?accepts_incomplete=true"
	resp, _ = doRequest(m, urlAcceptsIncomplete, "PATCH", true, bytes.NewBuffer(modifyRDSInstanceNotAllowedReq))

	if resp.Code != http.StatusBadRequest {
		t.Logf("Unable to modify instance. Body is: " + resp.Body.String())
		t.Error(urlAcceptsIncomplete, "with auth should return 400 and it returned", resp.Code)
	}

	// Is it a valid JSON?
	validJSON(resp.Body.Bytes(), urlAcceptsIncomplete, t)

	// Does it contain "You cannot change your service instance to the plan you requested"?
	if !strings.Contains(string(resp.Body.Bytes()), "You cannot change your service instance to the plan you requested") {
		t.Error(urlAcceptsIncomplete, "should return a message that the plan cannot be chosen")
	}

	// Reload the instance and check to see that the plan has not been modified.
	i = rds.RDSInstance{}
	brokerDB.Where("uuid = ?", "the_RDS_instance").First(&i)
	if i.PlanID != originalRDSPlanID {
		t.Logf("The instance was modified: " + i.PlanID + " != " + originalRDSPlanID)
		t.Error("The instance was modified to have a new instance class plan when it should not have been.")
	}
}

func TestRDSLastOperation(t *testing.T) {
	url := "/v2/service_instances/the_RDS_instance/last_operation"
	res, m := doRequest(nil, url, "GET", true, bytes.NewBuffer(createRDSInstanceReq))

	// Without the instance
	if res.Code != http.StatusNotFound {
		t.Error(url, "with auth status should be returned 404", res.Code)
	}

	// Create the instance and try again
	res, m = doRequest(m, "/v2/service_instances/the_RDS_instance?accepts_incomplete=true", "PUT", true, bytes.NewBuffer(createRDSInstanceReq))
	if res.Code != http.StatusAccepted {
		t.Logf("Unable to create instance. Body is: " + res.Body.String())
		t.Error(url, "with auth should return 202 and it returned", res.Code)
	}

	// Check instance was created and StatusOK
	res, _ = doRequest(m, url, "GET", true, bytes.NewBuffer(createRDSInstanceReq))
	if res.Code != http.StatusOK {
		t.Logf("Unable to check last operation. Body is: " + res.Body.String())
		t.Error(url, "with auth should return 200 and it returned", res.Code)
	}
}

func TestRDSBindInstance(t *testing.T) {
	url := "/v2/service_instances/the_RDS_instance/service_bindings/the_binding"
	res, m := doRequest(nil, url, "PUT", true, bytes.NewBuffer(createRDSInstanceReq))

	// Without the instance
	if res.Code != http.StatusNotFound {
		t.Error(url, "with auth should return 404 and it returned", res.Code)
	}

	// Create the instance and try again
	res, _ = doRequest(m, "/v2/service_instances/the_RDS_instance?accepts_incomplete=true", "PUT", true, bytes.NewBuffer(createRDSInstanceReq))
	if res.Code != http.StatusAccepted {
		t.Logf("Unable to create instance. Body is: " + res.Body.String())
		t.Error(url, "with auth should return 202 and it returned", res.Code)
	}

	res, _ = doRequest(m, url, "PUT", true, nil)
	if res.Code != http.StatusCreated {
		t.Logf("Unable to bind instance. Body is: " + res.Body.String())
		t.Error(url, "with auth should return 202 and it returned", res.Code)
	}

	// Is it a valid JSON?
	validJSON(res.Body.Bytes(), url, t)

	type credentials struct {
		Uri      string
		Username string
		Password string
		Host     string
		DbName   string
	}

	type response struct {
		Credentials credentials
	}

	var r response

	json.Unmarshal(res.Body.Bytes(), &r)

	// Does it contain "uri"
	if r.Credentials.Uri == "" {
		t.Error(url, "should return credentials")
	}

	instance := rds.RDSInstance{}
	brokerDB.Where("uuid = ?", "the_RDS_instance").First(&instance)

	// Does it return an unencrypted password?
	if instance.Password == r.Credentials.Password || r.Credentials.Password == "" {
		t.Error(url, "should return an unencrypted password and it returned", r.Credentials.Password)
	}
}

func TestRDSUnbind(t *testing.T) {
	url := "/v2/service_instances/the_RDS_instance/service_bindings/the_binding"
	res, _ := doRequest(nil, url, "DELETE", true, nil)

	if res.Code != http.StatusOK {
		t.Error(url, "with auth should return 200 and it returned", res.Code)
	}

	// Is it a valid JSON?
	validJSON(res.Body.Bytes(), url, t)

	// Is it an empty object?
	if string(res.Body.Bytes()) != "{}" {
		t.Error(url, "should return an empty JSON")
	}
}

func TestRDSDeleteInstance(t *testing.T) {
	url := "/v2/service_instances/the_RDS_instance"
	res, m := doRequest(nil, url, "DELETE", true, nil)

	// With no instance
	if res.Code != http.StatusNotFound {
		t.Error(url, "with auth should return 404 and it returned", res.Code)
	}

	// Create the instance and try again
	doRequest(m, "/v2/service_instances/the_RDS_instance?accepts_incomplete=true", "PUT", true, bytes.NewBuffer(createRDSInstanceReq))
	i := rds.RDSInstance{}
	brokerDB.Where("uuid = ?", "the_RDS_instance").First(&i)
	if i.Uuid == "0" {
		t.Error("The instance should be in the DB")
	}

	res, _ = doRequest(m, url, "DELETE", true, nil)

	if res.Code != http.StatusOK {
		t.Logf("Unable to create instance. Body is: " + res.Body.String())
		t.Error(url, "with auth should return 200 and it returned", res.Code)
	}

	// Is it actually gone from the DB?
	i = rds.RDSInstance{}
	brokerDB.Where("uuid = ?", "the_RDS_instance").First(&i)
	if len(i.Uuid) > 0 {
		t.Error("The instance shouldn't be in the DB")
	}
}

/*
	Testing Redis
*/

func TestCreateRedisInstance(t *testing.T) {
	urlUnacceptsIncomplete := "/v2/service_instances/the_redis_instance"
	resp, _ := doRequest(nil, urlUnacceptsIncomplete, "PUT", true, bytes.NewBuffer(createRedisInstanceReq))

	if resp.Code != http.StatusUnprocessableEntity {
		t.Logf("Unable to create instance. Body is: " + resp.Body.String())
		t.Error(urlUnacceptsIncomplete, "with auth should return 422 and it returned", resp.Code)
	}

	urlAcceptsIncomplete := "/v2/service_instances/the_redis_instance?accepts_incomplete=true"
	res, _ := doRequest(nil, urlAcceptsIncomplete, "PUT", true, bytes.NewBuffer(createRedisInstanceReq))

	if res.Code != http.StatusAccepted {
		t.Logf("Unable to create instance. Body is: " + res.Body.String())
		t.Error(urlAcceptsIncomplete, "with auth should return 202 and it returned", res.Code)
	}

	// Is it a valid JSON?
	validJSON(res.Body.Bytes(), urlAcceptsIncomplete, t)

	// Does it say "accepted"?
	if !strings.Contains(string(res.Body.Bytes()), "accepted") {
		t.Error(urlAcceptsIncomplete, "should return the instance accepted message")
	}
	// Is it in the database and has a username and password?
	i := redis.RedisInstance{}
	brokerDB.Where("uuid = ?", "the_redis_instance").First(&i)
	if i.Uuid == "0" {
		t.Error("The instance should be saved in the DB")
	}

	if i.Password == "" {
		t.Error("The instance should have a username and password")
	}

	if i.PlanID == "" || i.OrganizationGUID == "" || i.SpaceGUID == "" {
		t.Error("The instance should have metadata", i.PlanID, "plan", i.OrganizationGUID, "org", i.SpaceGUID)
	}
}

func TestModifyRedisInstance(t *testing.T) {
	// We need to create an instance first before we can try to modify it.
	createURL := "/v2/service_instances/the_redis_instance?accepts_incomplete=true"
	res, m := doRequest(nil, createURL, "PUT", true, bytes.NewBuffer(createRedisInstanceReq))

	// Check to make sure the request was successful.
	if res.Code != http.StatusAccepted {
		t.Logf("Unable to create instance. Body is: " + res.Body.String())
		t.Error(createURL, "with auth should return 202 and it returned", res.Code)
	}

	// Check to make sure the instance was saved.
	i := redis.RedisInstance{}
	brokerDB.Where("uuid = ?", "the_redis_instance").First(&i)
	if i.Uuid == "0" {
		t.Error("The instance was not saved to the DB.")
	}

	// Check to make sure the instance has the original plan set on it.
	if i.PlanID != originalRedisPlanID {
		t.Error("The instance should have the plan provided with the create request.")
	}

	urlUnacceptsIncomplete := "/v2/service_instances/the_redis_instance"
	resp, _ := doRequest(m, urlUnacceptsIncomplete, "PATCH", true, bytes.NewBuffer(modifyRedisInstanceReq))

	if resp.Code != http.StatusUnprocessableEntity {
		t.Logf("Unable to modify instance. Body is: " + resp.Body.String())
		t.Error(urlUnacceptsIncomplete, "with auth should return 422 and it returned", resp.Code)
	}

	urlAcceptsIncomplete := "/v2/service_instances/the_redis_instance?accepts_incomplete=true"
	resp, _ = doRequest(m, urlAcceptsIncomplete, "PATCH", true, bytes.NewBuffer(modifyRedisInstanceReq))

	if resp.Code != http.StatusBadRequest {
		t.Logf("Unable to modify instance. Body is: " + resp.Body.String())
		t.Error(urlAcceptsIncomplete, "with auth should return 400 and it returned", resp.Code)
	}

	// Is it a valid JSON?
	validJSON(resp.Body.Bytes(), urlAcceptsIncomplete, t)

	// Does it contain "Updating Redis service instances is not supported at this time"?
	if !strings.Contains(string(resp.Body.Bytes()), "Updating Redis service instances is not supported at this time") {
		t.Error(urlAcceptsIncomplete, "should return a message that Redis services cannot be modified at this time")
	}

	// Reload the instance and check to see that the plan has not been modified.
	i = redis.RedisInstance{}
	brokerDB.Where("uuid = ?", "the_redis_instance").First(&i)
	if i.PlanID != originalRedisPlanID {
		t.Logf("The instance was modified: " + i.PlanID + " != " + originalRedisPlanID)
		t.Error("The instance was modified to have a new instance class plan when it should not have been.")
	}
}

func TestRedisLastOperation(t *testing.T) {
	url := "/v2/service_instances/the_redis_instance/last_operation"
	res, m := doRequest(nil, url, "GET", true, bytes.NewBuffer(createRedisInstanceReq))

	// Without the instance
	if res.Code != http.StatusNotFound {
		t.Error(url, "with auth status should be returned 404", res.Code)
	}

	// Create the instance and try again
	res, m = doRequest(m, "/v2/service_instances/the_redis_instance?accepts_incomplete=true", "PUT", true, bytes.NewBuffer(createRedisInstanceReq))
	if res.Code != http.StatusAccepted {
		t.Logf("Unable to create instance. Body is: " + res.Body.String())
		t.Error(url, "with auth should return 202 and it returned", res.Code)
	}

	// Check instance was created and StatusOK
	res, _ = doRequest(m, url, "GET", true, bytes.NewBuffer(createRedisInstanceReq))
	if res.Code != http.StatusOK {
		t.Logf("Unable to check last operation. Body is: " + res.Body.String())
		t.Error(url, "with auth should return 200 and it returned", res.Code)
	}
}

func TestRedisBindInstance(t *testing.T) {
	url := "/v2/service_instances/the_redis_instance/service_bindings/the_binding"
	res, m := doRequest(nil, url, "PUT", true, bytes.NewBuffer(createRedisInstanceReq))

	// Without the instance
	if res.Code != http.StatusNotFound {
		t.Error(url, "with auth should return 404 and it returned", res.Code)
	}

	// Create the instance and try again
	res, _ = doRequest(m, "/v2/service_instances/the_redis_instance?accepts_incomplete=true", "PUT", true, bytes.NewBuffer(createRedisInstanceReq))
	if res.Code != http.StatusAccepted {
		t.Logf("Unable to create instance. Body is: " + res.Body.String())
		t.Error(url, "with auth should return 202 and it returned", res.Code)
	}

	res, _ = doRequest(m, url, "PUT", true, nil)
	if res.Code != http.StatusCreated {
		t.Logf("Unable to bind instance. Body is: " + res.Body.String())
		t.Error(url, "with auth should return 202 and it returned", res.Code)
	}

	// Is it a valid JSON?
	validJSON(res.Body.Bytes(), url, t)

	type credentials struct {
		Uri      string
		Username string
		Password string
		Host     string
		DbName   string
	}

	type response struct {
		Credentials credentials
	}

	var r response

	json.Unmarshal(res.Body.Bytes(), &r)

	// Does it contain "uri"
	if r.Credentials.Uri == "" {
		t.Error(url, "should return credentials")
	}

	instance := redis.RedisInstance{}
	brokerDB.Where("uuid = ?", "the_redis_instance").First(&instance)

	// Does it return an unencrypted password?
	if instance.Password == r.Credentials.Password || r.Credentials.Password == "" {
		t.Error(url, "should return an unencrypted password and it returned", r.Credentials.Password)
	}
}

func TestRedisUnbind(t *testing.T) {
	url := "/v2/service_instances/the_redis_instance/service_bindings/the_binding"
	res, _ := doRequest(nil, url, "DELETE", true, nil)

	if res.Code != http.StatusOK {
		t.Error(url, "with auth should return 200 and it returned", res.Code)
	}

	// Is it a valid JSON?
	validJSON(res.Body.Bytes(), url, t)

	// Is it an empty object?
	if string(res.Body.Bytes()) != "{}" {
		t.Error(url, "should return an empty JSON")
	}
}

func TestRedisDeleteInstance(t *testing.T) {
	url := "/v2/service_instances/the_redis_instance"
	res, m := doRequest(nil, url, "DELETE", true, nil)

	// With no instance
	if res.Code != http.StatusNotFound {
		t.Error(url, "with auth should return 404 and it returned", res.Code)
	}

	// Create the instance and try again
	doRequest(m, "/v2/service_instances/the_redis_instance?accepts_incomplete=true", "PUT", true, bytes.NewBuffer(createRedisInstanceReq))
	i := redis.RedisInstance{}
	brokerDB.Where("uuid = ?", "the_redis_instance").First(&i)
	if i.Uuid == "0" {
		t.Error("The instance should be in the DB")
	}

	res, _ = doRequest(m, url, "DELETE", true, nil)

	if res.Code != http.StatusOK {
		t.Logf("Unable to create instance. Body is: " + res.Body.String())
		t.Error(url, "with auth should return 200 and it returned", res.Code)
	}

	// Is it actually gone from the DB?
	i = redis.RedisInstance{}
	brokerDB.Where("uuid = ?", "the_redis_instance").First(&i)
	if len(i.Uuid) > 0 {
		t.Error("The instance shouldn't be in the DB")
	}
}

/*
	Tests for elasticsearch
*/

func TestCreateElasticsearchInstance(t *testing.T) {
	urlUnacceptsIncomplete := "/v2/service_instances/the_elasticsearch_instance"
	resp, _ := doRequest(nil, urlUnacceptsIncomplete, "PUT", true, bytes.NewBuffer(createElasticsearchInstanceReq))

	if resp.Code != http.StatusUnprocessableEntity {
		t.Logf("Unable to create instance. Body is: " + resp.Body.String())
		t.Error(urlUnacceptsIncomplete, "with auth should return 422 and it returned", resp.Code)
	}

	urlAcceptsIncomplete := "/v2/service_instances/the_elasticsearch_instance?accepts_incomplete=true"
	res, _ := doRequest(nil, urlAcceptsIncomplete, "PUT", true, bytes.NewBuffer(createElasticsearchInstanceReq))

	if res.Code != http.StatusAccepted {
		t.Logf("Unable to create instance. Body is: " + res.Body.String())
		t.Error(urlAcceptsIncomplete, "with auth should return 202 and it returned", res.Code)
	}

	// Is it a valid JSON?
	validJSON(res.Body.Bytes(), urlAcceptsIncomplete, t)

	// Does it say "accepted"?
	if !strings.Contains(string(res.Body.Bytes()), "accepted") {
		t.Error(urlAcceptsIncomplete, "should return the instance accepted message")
	}
	// Is it in the database and has a username and password?
	i := elasticsearch.ElasticsearchInstance{}
	brokerDB.Where("uuid = ?", "the_elasticsearch_instance").First(&i)
	if i.Uuid == "0" {
		t.Error("The instance should be saved in the DB")
	}

	if i.Password == "" {
		t.Error("The instance should have a username and password")
	}

	if i.PlanID == "" || i.OrganizationGUID == "" || i.SpaceGUID == "" {
		t.Error("The instance should have metadata", i.PlanID, "plan", i.OrganizationGUID, "org", i.SpaceGUID)
	}
}

func TestElasticsearchLastOperation(t *testing.T) {
	url := "/v2/service_instances/the_elasticsearch_instance/last_operation"
	res, m := doRequest(nil, url, "GET", true, bytes.NewBuffer(createElasticsearchInstanceReq))

	// Without the instance
	if res.Code != http.StatusNotFound {
		t.Error(url, "with auth status should be returned 404", res.Code)
	}

	// Create the instance and try again
	res, m = doRequest(m, "/v2/service_instances/the_elasticsearch_instance?accepts_incomplete=true", "PUT", true, bytes.NewBuffer(createRedisInstanceReq))
	if res.Code != http.StatusAccepted {
		t.Logf("Unable to create instance. Body is: " + res.Body.String())
		t.Error(url, "with auth should return 202 and it returned", res.Code)
	}

	// Check instance was created and StatusOK
	res, _ = doRequest(m, url, "GET", true, bytes.NewBuffer(createElasticsearchInstanceReq))
	if res.Code != http.StatusOK {
		t.Logf("Unable to check last operation. Body is: " + res.Body.String())
		t.Error(url, "with auth should return 200 and it returned", res.Code)
	}
}

func TestElasticsearchBindInstance(t *testing.T) {
	url := "/v2/service_instances/the_elasticsearch_instance/service_bindings/the_binding"
	res, m := doRequest(nil, url, "PUT", true, bytes.NewBuffer(createElasticsearchInstanceReq))

	// Without the instance
	if res.Code != http.StatusNotFound {
		t.Error(url, "with auth should return 404 and it returned", res.Code)
	}

	// Create the instance and try again
	res, _ = doRequest(m, "/v2/service_instances/the_elasticsearch_instance?accepts_incomplete=true", "PUT", true, bytes.NewBuffer(createRedisInstanceReq))
	if res.Code != http.StatusAccepted {
		t.Logf("Unable to create instance. Body is: " + res.Body.String())
		t.Error(url, "with auth should return 202 and it returned", res.Code)
	}

	res, _ = doRequest(m, url, "PUT", true, nil)
	if res.Code != http.StatusCreated {
		t.Logf("Unable to bind instance. Body is: " + res.Body.String())
		t.Error(url, "with auth should return 202 and it returned", res.Code)
	}

	// Is it a valid JSON?
	validJSON(res.Body.Bytes(), url, t)

	type credentials struct {
		Uri      string
		Username string
		Password string
		Host     string
		DbName   string
	}

	type response struct {
		Credentials credentials
	}

	var r response

	json.Unmarshal(res.Body.Bytes(), &r)

	// Does it contain "uri"
	if r.Credentials.Uri == "" {
		t.Error(url, "should return credentials")
	}

	instance := elasticsearch.ElasticsearchInstance{}
	brokerDB.Where("uuid = ?", "the_elasticsearch_instance").First(&instance)

	// Does it return an unencrypted password?
	if instance.Password == r.Credentials.Password || r.Credentials.Password == "" {
		t.Error(url, "should return an unencrypted password and it returned", r.Credentials.Password)
	}
}

func TestElasticsearchUnbind(t *testing.T) {
	url := "/v2/service_instances/the_elasticsearch_instance/service_bindings/the_binding"
	res, _ := doRequest(nil, url, "DELETE", true, nil)

	if res.Code != http.StatusOK {
		t.Error(url, "with auth should return 200 and it returned", res.Code)
	}

	// Is it a valid JSON?
	validJSON(res.Body.Bytes(), url, t)

	// Is it an empty object?
	if string(res.Body.Bytes()) != "{}" {
		t.Error(url, "should return an empty JSON")
	}
}

func TestElasticsearchDeleteInstance(t *testing.T) {
	url := "/v2/service_instances/the_elasticsearch_instance"
	res, m := doRequest(nil, url, "DELETE", true, nil)

	// With no instance
	if res.Code != http.StatusNotFound {
		t.Error(url, "with auth should return 404 and it returned", res.Code)
	}

	// Create the instance and try again
	doRequest(m, "/v2/service_instances/the_elasticsearch_instance?accepts_incomplete=true", "PUT", true, bytes.NewBuffer(createRedisInstanceReq))
	i := elasticsearch.ElasticsearchInstance{}
	brokerDB.Where("uuid = ?", "the_elasticsearch_instance").First(&i)
	if i.Uuid == "0" {
		t.Error("The instance should be in the DB")
	}

	res, _ = doRequest(m, url, "DELETE", true, nil)

	if res.Code != http.StatusOK {
		t.Logf("Unable to create instance. Body is: " + res.Body.String())
		t.Error(url, "with auth should return 200 and it returned", res.Code)
	}

	// Is it actually gone from the DB?
	i = elasticsearch.ElasticsearchInstance{}
	brokerDB.Where("uuid = ?", "the_redis_instance").First(&i)
	if len(i.Uuid) > 0 {
		t.Error("The instance shouldn't be in the DB")
	}
}<|MERGE_RESOLUTION|>--- conflicted
+++ resolved
@@ -23,11 +23,13 @@
 )
 
 var (
-	originalRDSPlanID        = "da91e15c-98c9-46a9-b114-02b8d28062c6"
-	updateableRDSPlanID      = "1070028c-b5fb-4de8-989b-4e00d07ef5e8"
-	nonUpdateableRDSPlan     = "ee75aef3-7697-4906-9330-fb1f83d719be"
-	originalRedisPlanID      = "475e36bf-387f-44c1-9b81-575fec2ee443"
-	nonUpdateableRedisPlanID = "5nd336bf-0k7f-44c1-9b81-575fp3k764r6"
+	originalRDSPlanID                = "da91e15c-98c9-46a9-b114-02b8d28062c6"
+	updateableRDSPlanID              = "1070028c-b5fb-4de8-989b-4e00d07ef5e8"
+	nonUpdateableRDSPlan             = "ee75aef3-7697-4906-9330-fb1f83d719be"
+	originalRedisPlanID              = "475e36bf-387f-44c1-9b81-575fec2ee443"
+	nonUpdateableRedisPlanID         = "5nd336bf-0k7f-44c1-9b81-575fp3k764r6"
+	originalElasticsearchPlanID      = "55b529cf-639e-4673-94fd-ad0a5dafe0ad"
+	nonUpdateableElasticsearchPlanID = "162ffae8-9cf8-4806-80e5-a7f92d514198"
 )
 
 // micro-psql plan
@@ -71,7 +73,6 @@
 	"space_guid":"a-space"
 }`)
 
-<<<<<<< HEAD
 var modifyRedisInstanceReq = []byte(
 	`{
 	"service_id":"cda65825-e357-4a93-a24b-9ab138d97815",
@@ -81,14 +82,25 @@
 	"previous_values": {
 		"plan_id": "475e36bf-387f-44c1-9b81-575fec2ee443"
 	}
-=======
+}`)
+
 var createElasticsearchInstanceReq = []byte(
 	`{
 	"service_id":"90413816-9c77-418b-9fc7-b9739e7c1254",
 	"plan_id":"55b529cf-639e-4673-94fd-ad0a5dafe0ad",
 	"organization_guid":"an-org",
 	"space_guid":"a-space"
->>>>>>> ca38d2ac
+}`)
+
+var modifyElasticsearchInstanceReq = []byte(
+	`{
+	"service_id":"90413816-9c77-418b-9fc7-b9739e7c1254",
+	"plan_id":"162ffae8-9cf8-4806-80e5-a7f92d514198",
+	"organization_guid":"an-org",
+	"space_guid":"a-space",
+	"previous_values": {
+		"plan_id": "55b529cf-639e-4673-94fd-ad0a5dafe0ad"
+	}
 }`)
 
 var brokerDB *gorm.DB
@@ -302,8 +314,8 @@
 	// Is it a valid JSON?
 	validJSON(resp.Body.Bytes(), urlAcceptsIncomplete, t)
 
-	// Does it contain "You cannot change your service instance to the plan you requested"?
-	if !strings.Contains(string(resp.Body.Bytes()), "You cannot change your service instance to the plan you requested") {
+	// Does it contain "...because the service plan does not allow updates or modification."?
+	if !strings.Contains(string(resp.Body.Bytes()), "because the service plan does not allow updates or modification.") {
 		t.Error(urlAcceptsIncomplete, "should return a message that the plan cannot be chosen")
 	}
 
@@ -716,6 +728,62 @@
 	}
 }
 
+func TestModifyElasticsearchInstance(t *testing.T) {
+	// We need to create an instance first before we can try to modify it.
+	createURL := "/v2/service_instances/the_elasticsearch_instance?accepts_incomplete=true"
+	res, m := doRequest(nil, createURL, "PUT", true, bytes.NewBuffer(createElasticsearchInstanceReq))
+
+	// Check to make sure the request was successful.
+	if res.Code != http.StatusAccepted {
+		t.Logf("Unable to create instance. Body is: " + res.Body.String())
+		t.Error(createURL, "with auth should return 202 and it returned", res.Code)
+	}
+
+	// Check to make sure the instance was saved.
+	i := elasticsearch.ElasticsearchInstance{}
+	brokerDB.Where("uuid = ?", "the_elasticsearch_instance").First(&i)
+	if i.Uuid == "0" {
+		t.Error("The instance was not saved to the DB.")
+	}
+
+	// Check to make sure the instance has the original plan set on it.
+	if i.PlanID != originalElasticsearchPlanID {
+		t.Error("The instance should have the plan provided with the create request.")
+	}
+
+	urlUnacceptsIncomplete := "/v2/service_instances/the_elasticsearch_instance"
+	resp, _ := doRequest(m, urlUnacceptsIncomplete, "PATCH", true, bytes.NewBuffer(modifyElasticsearchInstanceReq))
+
+	if resp.Code != http.StatusUnprocessableEntity {
+		t.Logf("Unable to modify instance. Body is: " + resp.Body.String())
+		t.Error(urlUnacceptsIncomplete, "with auth should return 422 and it returned", resp.Code)
+	}
+
+	urlAcceptsIncomplete := "/v2/service_instances/the_elasticsearch_instance?accepts_incomplete=true"
+	resp, _ = doRequest(m, urlAcceptsIncomplete, "PATCH", true, bytes.NewBuffer(modifyElasticsearchInstanceReq))
+
+	if resp.Code != http.StatusBadRequest {
+		t.Logf("Unable to modify instance. Body is: " + resp.Body.String())
+		t.Error(urlAcceptsIncomplete, "with auth should return 400 and it returned", resp.Code)
+	}
+
+	// Is it a valid JSON?
+	validJSON(resp.Body.Bytes(), urlAcceptsIncomplete, t)
+
+	// Does it contain "Updating Redis service instances is not supported at this time"?
+	if !strings.Contains(string(resp.Body.Bytes()), "Updating Elasticsearch service instances is not supported at this time") {
+		t.Error(urlAcceptsIncomplete, "should return a message that Elasticsearch services cannot be modified at this time")
+	}
+
+	// Reload the instance and check to see that the plan has not been modified.
+	i = elasticsearch.ElasticsearchInstance{}
+	brokerDB.Where("uuid = ?", "the_elasticsearch_instance").First(&i)
+	if i.PlanID != originalElasticsearchPlanID {
+		t.Logf("The instance was modified: " + i.PlanID + " != " + originalElasticsearchPlanID)
+		t.Error("The instance was modified to have a new instance class plan when it should not have been.")
+	}
+}
+
 func TestElasticsearchLastOperation(t *testing.T) {
 	url := "/v2/service_instances/the_elasticsearch_instance/last_operation"
 	res, m := doRequest(nil, url, "GET", true, bytes.NewBuffer(createElasticsearchInstanceReq))
